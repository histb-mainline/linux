--- conflicted
+++ resolved
@@ -74,42 +74,19 @@
 	const unsigned char *addr;
 	u16 vid;
 	struct dsa_db db;
-<<<<<<< HEAD
-};
-
-/* DSA_NOTIFIER_LAG_FDB_* */
-struct dsa_notifier_lag_fdb_info {
-	struct dsa_lag *lag;
-	const unsigned char *addr;
-	u16 vid;
-	struct dsa_db db;
-=======
->>>>>>> 88084a3d
 };
 
 /* DSA_NOTIFIER_MDB_* */
 struct dsa_notifier_mdb_info {
 	const struct dsa_port *dp;
 	const struct switchdev_obj_port_mdb *mdb;
-<<<<<<< HEAD
-	int sw_index;
-	int port;
-=======
->>>>>>> 88084a3d
 	struct dsa_db db;
 };
 
 /* DSA_NOTIFIER_LAG_* */
 struct dsa_notifier_lag_info {
-<<<<<<< HEAD
+	const struct dsa_port *dp;
 	struct dsa_lag lag;
-	int sw_index;
-	int port;
-
-=======
-	const struct dsa_port *dp;
-	struct dsa_lag lag;
->>>>>>> 88084a3d
 	struct netdev_lag_upper_info *info;
 };
 
@@ -253,12 +230,7 @@
 			struct netlink_ext_ack *extack);
 int dsa_port_vlan_msti(struct dsa_port *dp,
 		       const struct switchdev_vlan_msti *msti);
-<<<<<<< HEAD
-int dsa_port_mtu_change(struct dsa_port *dp, int new_mtu,
-			bool targeted_match);
-=======
 int dsa_port_mtu_change(struct dsa_port *dp, int new_mtu);
->>>>>>> 88084a3d
 int dsa_port_fdb_add(struct dsa_port *dp, const unsigned char *addr,
 		     u16 vid);
 int dsa_port_fdb_del(struct dsa_port *dp, const unsigned char *addr,
