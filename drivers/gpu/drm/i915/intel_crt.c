/*
 * Copyright © 2006-2007 Intel Corporation
 *
 * Permission is hereby granted, free of charge, to any person obtaining a
 * copy of this software and associated documentation files (the "Software"),
 * to deal in the Software without restriction, including without limitation
 * the rights to use, copy, modify, merge, publish, distribute, sublicense,
 * and/or sell copies of the Software, and to permit persons to whom the
 * Software is furnished to do so, subject to the following conditions:
 *
 * The above copyright notice and this permission notice (including the next
 * paragraph) shall be included in all copies or substantial portions of the
 * Software.
 *
 * THE SOFTWARE IS PROVIDED "AS IS", WITHOUT WARRANTY OF ANY KIND, EXPRESS OR
 * IMPLIED, INCLUDING BUT NOT LIMITED TO THE WARRANTIES OF MERCHANTABILITY,
 * FITNESS FOR A PARTICULAR PURPOSE AND NONINFRINGEMENT.  IN NO EVENT SHALL
 * THE AUTHORS OR COPYRIGHT HOLDERS BE LIABLE FOR ANY CLAIM, DAMAGES OR OTHER
 * LIABILITY, WHETHER IN AN ACTION OF CONTRACT, TORT OR OTHERWISE, ARISING
 * FROM, OUT OF OR IN CONNECTION WITH THE SOFTWARE OR THE USE OR OTHER
 * DEALINGS IN THE SOFTWARE.
 *
 * Authors:
 *	Eric Anholt <eric@anholt.net>
 */

#include <linux/dmi.h>
#include <linux/i2c.h>
#include <linux/slab.h>
#include <drm/drmP.h>
#include <drm/drm_atomic_helper.h>
#include <drm/drm_crtc.h>
#include <drm/drm_crtc_helper.h>
#include <drm/drm_edid.h>
#include "intel_drv.h"
#include <drm/i915_drm.h>
#include "i915_drv.h"

/* Here's the desired hotplug mode */
#define ADPA_HOTPLUG_BITS (ADPA_CRT_HOTPLUG_PERIOD_128 |		\
			   ADPA_CRT_HOTPLUG_WARMUP_10MS |		\
			   ADPA_CRT_HOTPLUG_SAMPLE_4S |			\
			   ADPA_CRT_HOTPLUG_VOLTAGE_50 |		\
			   ADPA_CRT_HOTPLUG_VOLREF_325MV |		\
			   ADPA_CRT_HOTPLUG_ENABLE)

struct intel_crt {
	struct intel_encoder base;
	/* DPMS state is stored in the connector, which we need in the
	 * encoder's enable/disable callbacks */
	struct intel_connector *connector;
	bool force_hotplug_required;
	u32 adpa_reg;
};

static struct intel_crt *intel_encoder_to_crt(struct intel_encoder *encoder)
{
	return container_of(encoder, struct intel_crt, base);
}

static struct intel_crt *intel_attached_crt(struct drm_connector *connector)
{
	return intel_encoder_to_crt(intel_attached_encoder(connector));
}

static bool intel_crt_get_hw_state(struct intel_encoder *encoder,
				   enum pipe *pipe)
{
	struct drm_device *dev = encoder->base.dev;
	struct drm_i915_private *dev_priv = dev->dev_private;
	struct intel_crt *crt = intel_encoder_to_crt(encoder);
	enum intel_display_power_domain power_domain;
	u32 tmp;

	power_domain = intel_display_port_power_domain(encoder);
	if (!intel_display_power_is_enabled(dev_priv, power_domain))
		return false;

	tmp = I915_READ(crt->adpa_reg);

	if (!(tmp & ADPA_DAC_ENABLE))
		return false;

	if (HAS_PCH_CPT(dev))
		*pipe = PORT_TO_PIPE_CPT(tmp);
	else
		*pipe = PORT_TO_PIPE(tmp);

	return true;
}

static unsigned int intel_crt_get_flags(struct intel_encoder *encoder)
{
	struct drm_i915_private *dev_priv = encoder->base.dev->dev_private;
	struct intel_crt *crt = intel_encoder_to_crt(encoder);
	u32 tmp, flags = 0;

	tmp = I915_READ(crt->adpa_reg);

	if (tmp & ADPA_HSYNC_ACTIVE_HIGH)
		flags |= DRM_MODE_FLAG_PHSYNC;
	else
		flags |= DRM_MODE_FLAG_NHSYNC;

	if (tmp & ADPA_VSYNC_ACTIVE_HIGH)
		flags |= DRM_MODE_FLAG_PVSYNC;
	else
		flags |= DRM_MODE_FLAG_NVSYNC;

	return flags;
}

static void intel_crt_get_config(struct intel_encoder *encoder,
				 struct intel_crtc_state *pipe_config)
{
	struct drm_device *dev = encoder->base.dev;
	int dotclock;

	pipe_config->base.adjusted_mode.flags |= intel_crt_get_flags(encoder);

	dotclock = pipe_config->port_clock;

	if (HAS_PCH_SPLIT(dev))
		ironlake_check_encoder_dotclock(pipe_config, dotclock);

	pipe_config->base.adjusted_mode.crtc_clock = dotclock;
}

static void hsw_crt_get_config(struct intel_encoder *encoder,
			       struct intel_crtc_state *pipe_config)
{
	intel_ddi_get_config(encoder, pipe_config);

	pipe_config->base.adjusted_mode.flags &= ~(DRM_MODE_FLAG_PHSYNC |
					      DRM_MODE_FLAG_NHSYNC |
					      DRM_MODE_FLAG_PVSYNC |
					      DRM_MODE_FLAG_NVSYNC);
	pipe_config->base.adjusted_mode.flags |= intel_crt_get_flags(encoder);
}

static void hsw_crt_pre_enable(struct intel_encoder *encoder)
{
	struct drm_device *dev = encoder->base.dev;
	struct drm_i915_private *dev_priv = dev->dev_private;

	WARN(I915_READ(SPLL_CTL) & SPLL_PLL_ENABLE, "SPLL already enabled\n");
	I915_WRITE(SPLL_CTL,
		   SPLL_PLL_ENABLE | SPLL_PLL_FREQ_1350MHz | SPLL_PLL_SSC);
	POSTING_READ(SPLL_CTL);
	udelay(20);
}

/* Note: The caller is required to filter out dpms modes not supported by the
 * platform. */
static void intel_crt_set_dpms(struct intel_encoder *encoder, int mode)
{
	struct drm_device *dev = encoder->base.dev;
	struct drm_i915_private *dev_priv = dev->dev_private;
	struct intel_crt *crt = intel_encoder_to_crt(encoder);
	struct intel_crtc *crtc = to_intel_crtc(encoder->base.crtc);
	struct drm_display_mode *adjusted_mode = &crtc->config->base.adjusted_mode;
	u32 adpa;

	if (INTEL_INFO(dev)->gen >= 5)
		adpa = ADPA_HOTPLUG_BITS;
	else
		adpa = 0;

	if (adjusted_mode->flags & DRM_MODE_FLAG_PHSYNC)
		adpa |= ADPA_HSYNC_ACTIVE_HIGH;
	if (adjusted_mode->flags & DRM_MODE_FLAG_PVSYNC)
		adpa |= ADPA_VSYNC_ACTIVE_HIGH;

	/* For CPT allow 3 pipe config, for others just use A or B */
	if (HAS_PCH_LPT(dev))
		; /* Those bits don't exist here */
	else if (HAS_PCH_CPT(dev))
		adpa |= PORT_TRANS_SEL_CPT(crtc->pipe);
	else if (crtc->pipe == 0)
		adpa |= ADPA_PIPE_A_SELECT;
	else
		adpa |= ADPA_PIPE_B_SELECT;

	if (!HAS_PCH_SPLIT(dev))
		I915_WRITE(BCLRPAT(crtc->pipe), 0);

	switch (mode) {
	case DRM_MODE_DPMS_ON:
		adpa |= ADPA_DAC_ENABLE;
		break;
	case DRM_MODE_DPMS_STANDBY:
		adpa |= ADPA_DAC_ENABLE | ADPA_HSYNC_CNTL_DISABLE;
		break;
	case DRM_MODE_DPMS_SUSPEND:
		adpa |= ADPA_DAC_ENABLE | ADPA_VSYNC_CNTL_DISABLE;
		break;
	case DRM_MODE_DPMS_OFF:
		adpa |= ADPA_HSYNC_CNTL_DISABLE | ADPA_VSYNC_CNTL_DISABLE;
		break;
	}

	I915_WRITE(crt->adpa_reg, adpa);
}

static void intel_disable_crt(struct intel_encoder *encoder)
{
	intel_crt_set_dpms(encoder, DRM_MODE_DPMS_OFF);
}

static void pch_disable_crt(struct intel_encoder *encoder)
{
}

static void pch_post_disable_crt(struct intel_encoder *encoder)
{
	intel_disable_crt(encoder);
}

static void hsw_crt_post_disable(struct intel_encoder *encoder)
{
	struct drm_device *dev = encoder->base.dev;
	struct drm_i915_private *dev_priv = dev->dev_private;
	uint32_t val;

	DRM_DEBUG_KMS("Disabling SPLL\n");
	val = I915_READ(SPLL_CTL);
	WARN_ON(!(val & SPLL_PLL_ENABLE));
	I915_WRITE(SPLL_CTL, val & ~SPLL_PLL_ENABLE);
	POSTING_READ(SPLL_CTL);
}

static void intel_enable_crt(struct intel_encoder *encoder)
{
	struct intel_crt *crt = intel_encoder_to_crt(encoder);

	intel_crt_set_dpms(encoder, crt->connector->base.dpms);
}

<<<<<<< HEAD
/* Special dpms function to support cloning between dvo/sdvo/crt. */
static int intel_crt_dpms(struct drm_connector *connector, int mode)
{
	struct drm_device *dev = connector->dev;
	struct intel_encoder *encoder = intel_attached_encoder(connector);
	struct drm_crtc *crtc;
	int old_dpms;

	/* PCH platforms and VLV only support on/off. */
	if (INTEL_INFO(dev)->gen >= 5 && mode != DRM_MODE_DPMS_ON)
		mode = DRM_MODE_DPMS_OFF;

	if (mode == connector->dpms)
		return 0;

	old_dpms = connector->dpms;
	connector->dpms = mode;

	/* Only need to change hw state when actually enabled */
	crtc = encoder->base.crtc;
	if (!crtc) {
		encoder->connectors_active = false;
		return 0;
	}

	/* We need the pipe to run for anything but OFF. */
	if (mode == DRM_MODE_DPMS_OFF)
		encoder->connectors_active = false;
	else
		encoder->connectors_active = true;

	/* We call connector dpms manually below in case pipe dpms doesn't
	 * change due to cloning. */
	if (mode < old_dpms) {
		/* From off to on, enable the pipe first. */
		intel_crtc_update_dpms(crtc);

		intel_crt_set_dpms(encoder, mode);
	} else {
		intel_crt_set_dpms(encoder, mode);

		intel_crtc_update_dpms(crtc);
	}

	intel_modeset_check_state(connector->dev);

	return 0;
}

=======
>>>>>>> 75067dde
static enum drm_mode_status
intel_crt_mode_valid(struct drm_connector *connector,
		     struct drm_display_mode *mode)
{
	struct drm_device *dev = connector->dev;

	int max_clock = 0;
	if (mode->flags & DRM_MODE_FLAG_DBLSCAN)
		return MODE_NO_DBLESCAN;

	if (mode->clock < 25000)
		return MODE_CLOCK_LOW;

	if (IS_GEN2(dev))
		max_clock = 350000;
	else
		max_clock = 400000;
	if (mode->clock > max_clock)
		return MODE_CLOCK_HIGH;

	/* The FDI receiver on LPT only supports 8bpc and only has 2 lanes. */
	if (HAS_PCH_LPT(dev) &&
	    (ironlake_get_lanes_required(mode->clock, 270000, 24) > 2))
		return MODE_CLOCK_HIGH;

	return MODE_OK;
}

static bool intel_crt_compute_config(struct intel_encoder *encoder,
				     struct intel_crtc_state *pipe_config)
{
	struct drm_device *dev = encoder->base.dev;

	if (HAS_PCH_SPLIT(dev))
		pipe_config->has_pch_encoder = true;

	/* LPT FDI RX only supports 8bpc. */
	if (HAS_PCH_LPT(dev))
		pipe_config->pipe_bpp = 24;

	/* FDI must always be 2.7 GHz */
	if (HAS_DDI(dev)) {
		pipe_config->ddi_pll_sel = PORT_CLK_SEL_SPLL;
		pipe_config->port_clock = 135000 * 2;
	}

	return true;
}

static bool intel_ironlake_crt_detect_hotplug(struct drm_connector *connector)
{
	struct drm_device *dev = connector->dev;
	struct intel_crt *crt = intel_attached_crt(connector);
	struct drm_i915_private *dev_priv = dev->dev_private;
	u32 adpa;
	bool ret;

	/* The first time through, trigger an explicit detection cycle */
	if (crt->force_hotplug_required) {
		bool turn_off_dac = HAS_PCH_SPLIT(dev);
		u32 save_adpa;

		crt->force_hotplug_required = 0;

		save_adpa = adpa = I915_READ(crt->adpa_reg);
		DRM_DEBUG_KMS("trigger hotplug detect cycle: adpa=0x%x\n", adpa);

		adpa |= ADPA_CRT_HOTPLUG_FORCE_TRIGGER;
		if (turn_off_dac)
			adpa &= ~ADPA_DAC_ENABLE;

		I915_WRITE(crt->adpa_reg, adpa);

		if (wait_for((I915_READ(crt->adpa_reg) & ADPA_CRT_HOTPLUG_FORCE_TRIGGER) == 0,
			     1000))
			DRM_DEBUG_KMS("timed out waiting for FORCE_TRIGGER");

		if (turn_off_dac) {
			I915_WRITE(crt->adpa_reg, save_adpa);
			POSTING_READ(crt->adpa_reg);
		}
	}

	/* Check the status to see if both blue and green are on now */
	adpa = I915_READ(crt->adpa_reg);
	if ((adpa & ADPA_CRT_HOTPLUG_MONITOR_MASK) != 0)
		ret = true;
	else
		ret = false;
	DRM_DEBUG_KMS("ironlake hotplug adpa=0x%x, result %d\n", adpa, ret);

	return ret;
}

static bool valleyview_crt_detect_hotplug(struct drm_connector *connector)
{
	struct drm_device *dev = connector->dev;
	struct intel_crt *crt = intel_attached_crt(connector);
	struct drm_i915_private *dev_priv = dev->dev_private;
	u32 adpa;
	bool ret;
	u32 save_adpa;

	save_adpa = adpa = I915_READ(crt->adpa_reg);
	DRM_DEBUG_KMS("trigger hotplug detect cycle: adpa=0x%x\n", adpa);

	adpa |= ADPA_CRT_HOTPLUG_FORCE_TRIGGER;

	I915_WRITE(crt->adpa_reg, adpa);

	if (wait_for((I915_READ(crt->adpa_reg) & ADPA_CRT_HOTPLUG_FORCE_TRIGGER) == 0,
		     1000)) {
		DRM_DEBUG_KMS("timed out waiting for FORCE_TRIGGER");
		I915_WRITE(crt->adpa_reg, save_adpa);
	}

	/* Check the status to see if both blue and green are on now */
	adpa = I915_READ(crt->adpa_reg);
	if ((adpa & ADPA_CRT_HOTPLUG_MONITOR_MASK) != 0)
		ret = true;
	else
		ret = false;

	DRM_DEBUG_KMS("valleyview hotplug adpa=0x%x, result %d\n", adpa, ret);

	return ret;
}

/**
 * Uses CRT_HOTPLUG_EN and CRT_HOTPLUG_STAT to detect CRT presence.
 *
 * Not for i915G/i915GM
 *
 * \return true if CRT is connected.
 * \return false if CRT is disconnected.
 */
static bool intel_crt_detect_hotplug(struct drm_connector *connector)
{
	struct drm_device *dev = connector->dev;
	struct drm_i915_private *dev_priv = dev->dev_private;
	u32 hotplug_en, orig, stat;
	bool ret = false;
	int i, tries = 0;

	if (HAS_PCH_SPLIT(dev))
		return intel_ironlake_crt_detect_hotplug(connector);

	if (IS_VALLEYVIEW(dev))
		return valleyview_crt_detect_hotplug(connector);

	/*
	 * On 4 series desktop, CRT detect sequence need to be done twice
	 * to get a reliable result.
	 */

	if (IS_G4X(dev) && !IS_GM45(dev))
		tries = 2;
	else
		tries = 1;
	hotplug_en = orig = I915_READ(PORT_HOTPLUG_EN);
	hotplug_en |= CRT_HOTPLUG_FORCE_DETECT;

	for (i = 0; i < tries ; i++) {
		/* turn on the FORCE_DETECT */
		I915_WRITE(PORT_HOTPLUG_EN, hotplug_en);
		/* wait for FORCE_DETECT to go off */
		if (wait_for((I915_READ(PORT_HOTPLUG_EN) &
			      CRT_HOTPLUG_FORCE_DETECT) == 0,
			     1000))
			DRM_DEBUG_KMS("timed out waiting for FORCE_DETECT to go off");
	}

	stat = I915_READ(PORT_HOTPLUG_STAT);
	if ((stat & CRT_HOTPLUG_MONITOR_MASK) != CRT_HOTPLUG_MONITOR_NONE)
		ret = true;

	/* clear the interrupt we just generated, if any */
	I915_WRITE(PORT_HOTPLUG_STAT, CRT_HOTPLUG_INT_STATUS);

	/* and put the bits back */
	I915_WRITE(PORT_HOTPLUG_EN, orig);

	return ret;
}

static struct edid *intel_crt_get_edid(struct drm_connector *connector,
				struct i2c_adapter *i2c)
{
	struct edid *edid;

	edid = drm_get_edid(connector, i2c);

	if (!edid && !intel_gmbus_is_forced_bit(i2c)) {
		DRM_DEBUG_KMS("CRT GMBUS EDID read failed, retry using GPIO bit-banging\n");
		intel_gmbus_force_bit(i2c, true);
		edid = drm_get_edid(connector, i2c);
		intel_gmbus_force_bit(i2c, false);
	}

	return edid;
}

/* local version of intel_ddc_get_modes() to use intel_crt_get_edid() */
static int intel_crt_ddc_get_modes(struct drm_connector *connector,
				struct i2c_adapter *adapter)
{
	struct edid *edid;
	int ret;

	edid = intel_crt_get_edid(connector, adapter);
	if (!edid)
		return 0;

	ret = intel_connector_update_modes(connector, edid);
	kfree(edid);

	return ret;
}

static bool intel_crt_detect_ddc(struct drm_connector *connector)
{
	struct intel_crt *crt = intel_attached_crt(connector);
	struct drm_i915_private *dev_priv = crt->base.base.dev->dev_private;
	struct edid *edid;
	struct i2c_adapter *i2c;

	BUG_ON(crt->base.type != INTEL_OUTPUT_ANALOG);

	i2c = intel_gmbus_get_adapter(dev_priv, dev_priv->vbt.crt_ddc_pin);
	edid = intel_crt_get_edid(connector, i2c);

	if (edid) {
		bool is_digital = edid->input & DRM_EDID_INPUT_DIGITAL;

		/*
		 * This may be a DVI-I connector with a shared DDC
		 * link between analog and digital outputs, so we
		 * have to check the EDID input spec of the attached device.
		 */
		if (!is_digital) {
			DRM_DEBUG_KMS("CRT detected via DDC:0x50 [EDID]\n");
			return true;
		}

		DRM_DEBUG_KMS("CRT not detected via DDC:0x50 [EDID reports a digital panel]\n");
	} else {
		DRM_DEBUG_KMS("CRT not detected via DDC:0x50 [no valid EDID found]\n");
	}

	kfree(edid);

	return false;
}

static enum drm_connector_status
intel_crt_load_detect(struct intel_crt *crt)
{
	struct drm_device *dev = crt->base.base.dev;
	struct drm_i915_private *dev_priv = dev->dev_private;
	uint32_t pipe = to_intel_crtc(crt->base.base.crtc)->pipe;
	uint32_t save_bclrpat;
	uint32_t save_vtotal;
	uint32_t vtotal, vactive;
	uint32_t vsample;
	uint32_t vblank, vblank_start, vblank_end;
	uint32_t dsl;
	uint32_t bclrpat_reg;
	uint32_t vtotal_reg;
	uint32_t vblank_reg;
	uint32_t vsync_reg;
	uint32_t pipeconf_reg;
	uint32_t pipe_dsl_reg;
	uint8_t	st00;
	enum drm_connector_status status;

	DRM_DEBUG_KMS("starting load-detect on CRT\n");

	bclrpat_reg = BCLRPAT(pipe);
	vtotal_reg = VTOTAL(pipe);
	vblank_reg = VBLANK(pipe);
	vsync_reg = VSYNC(pipe);
	pipeconf_reg = PIPECONF(pipe);
	pipe_dsl_reg = PIPEDSL(pipe);

	save_bclrpat = I915_READ(bclrpat_reg);
	save_vtotal = I915_READ(vtotal_reg);
	vblank = I915_READ(vblank_reg);

	vtotal = ((save_vtotal >> 16) & 0xfff) + 1;
	vactive = (save_vtotal & 0x7ff) + 1;

	vblank_start = (vblank & 0xfff) + 1;
	vblank_end = ((vblank >> 16) & 0xfff) + 1;

	/* Set the border color to purple. */
	I915_WRITE(bclrpat_reg, 0x500050);

	if (!IS_GEN2(dev)) {
		uint32_t pipeconf = I915_READ(pipeconf_reg);
		I915_WRITE(pipeconf_reg, pipeconf | PIPECONF_FORCE_BORDER);
		POSTING_READ(pipeconf_reg);
		/* Wait for next Vblank to substitue
		 * border color for Color info */
		intel_wait_for_vblank(dev, pipe);
		st00 = I915_READ8(VGA_MSR_WRITE);
		status = ((st00 & (1 << 4)) != 0) ?
			connector_status_connected :
			connector_status_disconnected;

		I915_WRITE(pipeconf_reg, pipeconf);
	} else {
		bool restore_vblank = false;
		int count, detect;

		/*
		* If there isn't any border, add some.
		* Yes, this will flicker
		*/
		if (vblank_start <= vactive && vblank_end >= vtotal) {
			uint32_t vsync = I915_READ(vsync_reg);
			uint32_t vsync_start = (vsync & 0xffff) + 1;

			vblank_start = vsync_start;
			I915_WRITE(vblank_reg,
				   (vblank_start - 1) |
				   ((vblank_end - 1) << 16));
			restore_vblank = true;
		}
		/* sample in the vertical border, selecting the larger one */
		if (vblank_start - vactive >= vtotal - vblank_end)
			vsample = (vblank_start + vactive) >> 1;
		else
			vsample = (vtotal + vblank_end) >> 1;

		/*
		 * Wait for the border to be displayed
		 */
		while (I915_READ(pipe_dsl_reg) >= vactive)
			;
		while ((dsl = I915_READ(pipe_dsl_reg)) <= vsample)
			;
		/*
		 * Watch ST00 for an entire scanline
		 */
		detect = 0;
		count = 0;
		do {
			count++;
			/* Read the ST00 VGA status register */
			st00 = I915_READ8(VGA_MSR_WRITE);
			if (st00 & (1 << 4))
				detect++;
		} while ((I915_READ(pipe_dsl_reg) == dsl));

		/* restore vblank if necessary */
		if (restore_vblank)
			I915_WRITE(vblank_reg, vblank);
		/*
		 * If more than 3/4 of the scanline detected a monitor,
		 * then it is assumed to be present. This works even on i830,
		 * where there isn't any way to force the border color across
		 * the screen
		 */
		status = detect * 4 > count * 3 ?
			 connector_status_connected :
			 connector_status_disconnected;
	}

	/* Restore previous settings */
	I915_WRITE(bclrpat_reg, save_bclrpat);

	return status;
}

static enum drm_connector_status
intel_crt_detect(struct drm_connector *connector, bool force)
{
	struct drm_device *dev = connector->dev;
	struct drm_i915_private *dev_priv = dev->dev_private;
	struct intel_crt *crt = intel_attached_crt(connector);
	struct intel_encoder *intel_encoder = &crt->base;
	enum intel_display_power_domain power_domain;
	enum drm_connector_status status;
	struct intel_load_detect_pipe tmp;
	struct drm_modeset_acquire_ctx ctx;

	DRM_DEBUG_KMS("[CONNECTOR:%d:%s] force=%d\n",
		      connector->base.id, connector->name,
		      force);

	power_domain = intel_display_port_power_domain(intel_encoder);
	intel_display_power_get(dev_priv, power_domain);

	if (I915_HAS_HOTPLUG(dev)) {
		/* We can not rely on the HPD pin always being correctly wired
		 * up, for example many KVM do not pass it through, and so
		 * only trust an assertion that the monitor is connected.
		 */
		if (intel_crt_detect_hotplug(connector)) {
			DRM_DEBUG_KMS("CRT detected via hotplug\n");
			status = connector_status_connected;
			goto out;
		} else
			DRM_DEBUG_KMS("CRT not detected via hotplug\n");
	}

	if (intel_crt_detect_ddc(connector)) {
		status = connector_status_connected;
		goto out;
	}

	/* Load detection is broken on HPD capable machines. Whoever wants a
	 * broken monitor (without edid) to work behind a broken kvm (that fails
	 * to have the right resistors for HP detection) needs to fix this up.
	 * For now just bail out. */
	if (I915_HAS_HOTPLUG(dev) && !i915.load_detect_test) {
		status = connector_status_disconnected;
		goto out;
	}

	if (!force) {
		status = connector->status;
		goto out;
	}

	drm_modeset_acquire_init(&ctx, 0);

	/* for pre-945g platforms use load detect */
	if (intel_get_load_detect_pipe(connector, NULL, &tmp, &ctx)) {
		if (intel_crt_detect_ddc(connector))
			status = connector_status_connected;
		else if (INTEL_INFO(dev)->gen < 4)
			status = intel_crt_load_detect(crt);
		else
			status = connector_status_unknown;
		intel_release_load_detect_pipe(connector, &tmp, &ctx);
	} else
		status = connector_status_unknown;

	drm_modeset_drop_locks(&ctx);
	drm_modeset_acquire_fini(&ctx);

out:
	intel_display_power_put(dev_priv, power_domain);
	return status;
}

static void intel_crt_destroy(struct drm_connector *connector)
{
	drm_connector_cleanup(connector);
	kfree(connector);
}

static int intel_crt_get_modes(struct drm_connector *connector)
{
	struct drm_device *dev = connector->dev;
	struct drm_i915_private *dev_priv = dev->dev_private;
	struct intel_crt *crt = intel_attached_crt(connector);
	struct intel_encoder *intel_encoder = &crt->base;
	enum intel_display_power_domain power_domain;
	int ret;
	struct i2c_adapter *i2c;

	power_domain = intel_display_port_power_domain(intel_encoder);
	intel_display_power_get(dev_priv, power_domain);

	i2c = intel_gmbus_get_adapter(dev_priv, dev_priv->vbt.crt_ddc_pin);
	ret = intel_crt_ddc_get_modes(connector, i2c);
	if (ret || !IS_G4X(dev))
		goto out;

	/* Try to probe digital port for output in DVI-I -> VGA mode. */
	i2c = intel_gmbus_get_adapter(dev_priv, GMBUS_PIN_DPB);
	ret = intel_crt_ddc_get_modes(connector, i2c);

out:
	intel_display_power_put(dev_priv, power_domain);

	return ret;
}

static int intel_crt_set_property(struct drm_connector *connector,
				  struct drm_property *property,
				  uint64_t value)
{
	return 0;
}

static void intel_crt_reset(struct drm_connector *connector)
{
	struct drm_device *dev = connector->dev;
	struct drm_i915_private *dev_priv = dev->dev_private;
	struct intel_crt *crt = intel_attached_crt(connector);

	if (INTEL_INFO(dev)->gen >= 5) {
		u32 adpa;

		adpa = I915_READ(crt->adpa_reg);
		adpa &= ~ADPA_CRT_HOTPLUG_MASK;
		adpa |= ADPA_HOTPLUG_BITS;
		I915_WRITE(crt->adpa_reg, adpa);
		POSTING_READ(crt->adpa_reg);

		DRM_DEBUG_KMS("crt adpa set to 0x%x\n", adpa);
		crt->force_hotplug_required = 1;
	}

}

/*
 * Routines for controlling stuff on the analog port
 */

static const struct drm_connector_funcs intel_crt_connector_funcs = {
	.reset = intel_crt_reset,
	.dpms = drm_atomic_helper_connector_dpms,
	.detect = intel_crt_detect,
	.fill_modes = drm_helper_probe_single_connector_modes,
	.destroy = intel_crt_destroy,
	.set_property = intel_crt_set_property,
	.atomic_destroy_state = drm_atomic_helper_connector_destroy_state,
	.atomic_duplicate_state = drm_atomic_helper_connector_duplicate_state,
	.atomic_get_property = intel_connector_atomic_get_property,
};

static const struct drm_connector_helper_funcs intel_crt_connector_helper_funcs = {
	.mode_valid = intel_crt_mode_valid,
	.get_modes = intel_crt_get_modes,
	.best_encoder = intel_best_encoder,
};

static const struct drm_encoder_funcs intel_crt_enc_funcs = {
	.destroy = intel_encoder_destroy,
};

static int intel_no_crt_dmi_callback(const struct dmi_system_id *id)
{
	DRM_INFO("Skipping CRT initialization for %s\n", id->ident);
	return 1;
}

static const struct dmi_system_id intel_no_crt[] = {
	{
		.callback = intel_no_crt_dmi_callback,
		.ident = "ACER ZGB",
		.matches = {
			DMI_MATCH(DMI_SYS_VENDOR, "ACER"),
			DMI_MATCH(DMI_PRODUCT_NAME, "ZGB"),
		},
	},
	{
		.callback = intel_no_crt_dmi_callback,
		.ident = "DELL XPS 8700",
		.matches = {
			DMI_MATCH(DMI_SYS_VENDOR, "Dell Inc."),
			DMI_MATCH(DMI_PRODUCT_NAME, "XPS 8700"),
		},
	},
	{ }
};

void intel_crt_init(struct drm_device *dev)
{
	struct drm_connector *connector;
	struct intel_crt *crt;
	struct intel_connector *intel_connector;
	struct drm_i915_private *dev_priv = dev->dev_private;

	/* Skip machines without VGA that falsely report hotplug events */
	if (dmi_check_system(intel_no_crt))
		return;

	crt = kzalloc(sizeof(struct intel_crt), GFP_KERNEL);
	if (!crt)
		return;

	intel_connector = intel_connector_alloc();
	if (!intel_connector) {
		kfree(crt);
		return;
	}

	connector = &intel_connector->base;
	crt->connector = intel_connector;
	drm_connector_init(dev, &intel_connector->base,
			   &intel_crt_connector_funcs, DRM_MODE_CONNECTOR_VGA);

	drm_encoder_init(dev, &crt->base.base, &intel_crt_enc_funcs,
			 DRM_MODE_ENCODER_DAC);

	intel_connector_attach_encoder(intel_connector, &crt->base);

	crt->base.type = INTEL_OUTPUT_ANALOG;
	crt->base.cloneable = (1 << INTEL_OUTPUT_DVO) | (1 << INTEL_OUTPUT_HDMI);
	if (IS_I830(dev))
		crt->base.crtc_mask = (1 << 0);
	else
		crt->base.crtc_mask = (1 << 0) | (1 << 1) | (1 << 2);

	if (IS_GEN2(dev))
		connector->interlace_allowed = 0;
	else
		connector->interlace_allowed = 1;
	connector->doublescan_allowed = 0;

	if (HAS_PCH_SPLIT(dev))
		crt->adpa_reg = PCH_ADPA;
	else if (IS_VALLEYVIEW(dev))
		crt->adpa_reg = VLV_ADPA;
	else
		crt->adpa_reg = ADPA;

	crt->base.compute_config = intel_crt_compute_config;
	if (HAS_PCH_SPLIT(dev) && !HAS_DDI(dev)) {
		crt->base.disable = pch_disable_crt;
		crt->base.post_disable = pch_post_disable_crt;
	} else {
		crt->base.disable = intel_disable_crt;
	}
	crt->base.enable = intel_enable_crt;
	if (I915_HAS_HOTPLUG(dev))
		crt->base.hpd_pin = HPD_CRT;
	if (HAS_DDI(dev)) {
		crt->base.get_config = hsw_crt_get_config;
		crt->base.get_hw_state = intel_ddi_get_hw_state;
		crt->base.pre_enable = hsw_crt_pre_enable;
		crt->base.post_disable = hsw_crt_post_disable;
	} else {
		crt->base.get_config = intel_crt_get_config;
		crt->base.get_hw_state = intel_crt_get_hw_state;
	}
	intel_connector->get_hw_state = intel_connector_get_hw_state;
	intel_connector->unregister = intel_connector_unregister;

	drm_connector_helper_add(connector, &intel_crt_connector_helper_funcs);

	drm_connector_register(connector);

	if (!I915_HAS_HOTPLUG(dev))
		intel_connector->polled = DRM_CONNECTOR_POLL_CONNECT;

	/*
	 * Configure the automatic hotplug detection stuff
	 */
	crt->force_hotplug_required = 0;

	/*
	 * TODO: find a proper way to discover whether we need to set the the
	 * polarity and link reversal bits or not, instead of relying on the
	 * BIOS.
	 */
	if (HAS_PCH_LPT(dev)) {
		u32 fdi_config = FDI_RX_POLARITY_REVERSED_LPT |
				 FDI_RX_LINK_REVERSAL_OVERRIDE;

		dev_priv->fdi_rx_config = I915_READ(_FDI_RXA_CTL) & fdi_config;
	}

	intel_crt_reset(connector);
}<|MERGE_RESOLUTION|>--- conflicted
+++ resolved
@@ -236,58 +236,6 @@
 	intel_crt_set_dpms(encoder, crt->connector->base.dpms);
 }
 
-<<<<<<< HEAD
-/* Special dpms function to support cloning between dvo/sdvo/crt. */
-static int intel_crt_dpms(struct drm_connector *connector, int mode)
-{
-	struct drm_device *dev = connector->dev;
-	struct intel_encoder *encoder = intel_attached_encoder(connector);
-	struct drm_crtc *crtc;
-	int old_dpms;
-
-	/* PCH platforms and VLV only support on/off. */
-	if (INTEL_INFO(dev)->gen >= 5 && mode != DRM_MODE_DPMS_ON)
-		mode = DRM_MODE_DPMS_OFF;
-
-	if (mode == connector->dpms)
-		return 0;
-
-	old_dpms = connector->dpms;
-	connector->dpms = mode;
-
-	/* Only need to change hw state when actually enabled */
-	crtc = encoder->base.crtc;
-	if (!crtc) {
-		encoder->connectors_active = false;
-		return 0;
-	}
-
-	/* We need the pipe to run for anything but OFF. */
-	if (mode == DRM_MODE_DPMS_OFF)
-		encoder->connectors_active = false;
-	else
-		encoder->connectors_active = true;
-
-	/* We call connector dpms manually below in case pipe dpms doesn't
-	 * change due to cloning. */
-	if (mode < old_dpms) {
-		/* From off to on, enable the pipe first. */
-		intel_crtc_update_dpms(crtc);
-
-		intel_crt_set_dpms(encoder, mode);
-	} else {
-		intel_crt_set_dpms(encoder, mode);
-
-		intel_crtc_update_dpms(crtc);
-	}
-
-	intel_modeset_check_state(connector->dev);
-
-	return 0;
-}
-
-=======
->>>>>>> 75067dde
 static enum drm_mode_status
 intel_crt_mode_valid(struct drm_connector *connector,
 		     struct drm_display_mode *mode)
