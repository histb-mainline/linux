/*
 * Copyright © 2016 Intel Corporation
 *
 * Permission is hereby granted, free of charge, to any person obtaining a
 * copy of this software and associated documentation files (the "Software"),
 * to deal in the Software without restriction, including without limitation
 * the rights to use, copy, modify, merge, publish, distribute, sublicense,
 * and/or sell copies of the Software, and to permit persons to whom the
 * Software is furnished to do so, subject to the following conditions:
 *
 * The above copyright notice and this permission notice (including the next
 * paragraph) shall be included in all copies or substantial portions of the
 * Software.
 *
 * THE SOFTWARE IS PROVIDED "AS IS", WITHOUT WARRANTY OF ANY KIND, EXPRESS OR
 * IMPLIED, INCLUDING BUT NOT LIMITED TO THE WARRANTIES OF MERCHANTABILITY,
 * FITNESS FOR A PARTICULAR PURPOSE AND NONINFRINGEMENT.  IN NO EVENT SHALL
 * THE AUTHORS OR COPYRIGHT HOLDERS BE LIABLE FOR ANY CLAIM, DAMAGES OR OTHER
 * LIABILITY, WHETHER IN AN ACTION OF CONTRACT, TORT OR OTHERWISE, ARISING
 * FROM, OUT OF OR IN CONNECTION WITH THE SOFTWARE OR THE USE OR OTHER DEALINGS
 * IN THE SOFTWARE.
 *
 */

#include <drm/drm_print.h>
#include <drm/i915_pciids.h>

#include "display/intel_cdclk.h"
#include "display/intel_de.h"
#include "intel_device_info.h"
#include "i915_drv.h"

#define PLATFORM_NAME(x) [INTEL_##x] = #x
static const char * const platform_names[] = {
	PLATFORM_NAME(I830),
	PLATFORM_NAME(I845G),
	PLATFORM_NAME(I85X),
	PLATFORM_NAME(I865G),
	PLATFORM_NAME(I915G),
	PLATFORM_NAME(I915GM),
	PLATFORM_NAME(I945G),
	PLATFORM_NAME(I945GM),
	PLATFORM_NAME(G33),
	PLATFORM_NAME(PINEVIEW),
	PLATFORM_NAME(I965G),
	PLATFORM_NAME(I965GM),
	PLATFORM_NAME(G45),
	PLATFORM_NAME(GM45),
	PLATFORM_NAME(IRONLAKE),
	PLATFORM_NAME(SANDYBRIDGE),
	PLATFORM_NAME(IVYBRIDGE),
	PLATFORM_NAME(VALLEYVIEW),
	PLATFORM_NAME(HASWELL),
	PLATFORM_NAME(BROADWELL),
	PLATFORM_NAME(CHERRYVIEW),
	PLATFORM_NAME(SKYLAKE),
	PLATFORM_NAME(BROXTON),
	PLATFORM_NAME(KABYLAKE),
	PLATFORM_NAME(GEMINILAKE),
	PLATFORM_NAME(COFFEELAKE),
	PLATFORM_NAME(COMETLAKE),
	PLATFORM_NAME(ICELAKE),
	PLATFORM_NAME(ELKHARTLAKE),
	PLATFORM_NAME(JASPERLAKE),
	PLATFORM_NAME(TIGERLAKE),
	PLATFORM_NAME(ROCKETLAKE),
	PLATFORM_NAME(DG1),
	PLATFORM_NAME(ALDERLAKE_S),
	PLATFORM_NAME(ALDERLAKE_P),
	PLATFORM_NAME(XEHPSDV),
	PLATFORM_NAME(DG2),
};
#undef PLATFORM_NAME

const char *intel_platform_name(enum intel_platform platform)
{
	BUILD_BUG_ON(ARRAY_SIZE(platform_names) != INTEL_MAX_PLATFORMS);

	if (WARN_ON_ONCE(platform >= ARRAY_SIZE(platform_names) ||
			 platform_names[platform] == NULL))
		return "<unknown>";

	return platform_names[platform];
}

static const char *iommu_name(void)
{
	const char *msg = "n/a";

#ifdef CONFIG_INTEL_IOMMU
	msg = enableddisabled(intel_iommu_gfx_mapped);
#endif

	return msg;
}

void intel_device_info_print_static(const struct intel_device_info *info,
				    struct drm_printer *p)
{
	if (info->graphics_rel)
		drm_printf(p, "graphics version: %u.%02u\n", info->graphics_ver, info->graphics_rel);
	else
		drm_printf(p, "graphics version: %u\n", info->graphics_ver);

	if (info->media_rel)
		drm_printf(p, "media version: %u.%02u\n", info->media_ver, info->media_rel);
	else
		drm_printf(p, "media version: %u\n", info->media_ver);

	drm_printf(p, "display version: %u\n", info->display.ver);
	drm_printf(p, "gt: %d\n", info->gt);
	drm_printf(p, "iommu: %s\n", iommu_name());
	drm_printf(p, "memory-regions: %x\n", info->memory_regions);
	drm_printf(p, "page-sizes: %x\n", info->page_sizes);
	drm_printf(p, "platform: %s\n", intel_platform_name(info->platform));
	drm_printf(p, "ppgtt-size: %d\n", info->ppgtt_size);
	drm_printf(p, "ppgtt-type: %d\n", info->ppgtt_type);
	drm_printf(p, "dma_mask_size: %u\n", info->dma_mask_size);

#define PRINT_FLAG(name) drm_printf(p, "%s: %s\n", #name, yesno(info->name))
	DEV_INFO_FOR_EACH_FLAG(PRINT_FLAG);
#undef PRINT_FLAG

#define PRINT_FLAG(name) drm_printf(p, "%s: %s\n", #name, yesno(info->display.name));
	DEV_INFO_DISPLAY_FOR_EACH_FLAG(PRINT_FLAG);
#undef PRINT_FLAG
}

void intel_device_info_print_runtime(const struct intel_runtime_info *info,
				     struct drm_printer *p)
{
	drm_printf(p, "rawclk rate: %u kHz\n", info->rawclk_freq);
}

#undef INTEL_VGA_DEVICE
#define INTEL_VGA_DEVICE(id, info) (id)

static const u16 subplatform_ult_ids[] = {
	INTEL_HSW_ULT_GT1_IDS(0),
	INTEL_HSW_ULT_GT2_IDS(0),
	INTEL_HSW_ULT_GT3_IDS(0),
	INTEL_BDW_ULT_GT1_IDS(0),
	INTEL_BDW_ULT_GT2_IDS(0),
	INTEL_BDW_ULT_GT3_IDS(0),
	INTEL_BDW_ULT_RSVD_IDS(0),
	INTEL_SKL_ULT_GT1_IDS(0),
	INTEL_SKL_ULT_GT2_IDS(0),
	INTEL_SKL_ULT_GT3_IDS(0),
	INTEL_KBL_ULT_GT1_IDS(0),
	INTEL_KBL_ULT_GT2_IDS(0),
	INTEL_KBL_ULT_GT3_IDS(0),
	INTEL_CFL_U_GT2_IDS(0),
	INTEL_CFL_U_GT3_IDS(0),
	INTEL_WHL_U_GT1_IDS(0),
	INTEL_WHL_U_GT2_IDS(0),
	INTEL_WHL_U_GT3_IDS(0),
	INTEL_CML_U_GT1_IDS(0),
	INTEL_CML_U_GT2_IDS(0),
};

static const u16 subplatform_ulx_ids[] = {
	INTEL_HSW_ULX_GT1_IDS(0),
	INTEL_HSW_ULX_GT2_IDS(0),
	INTEL_BDW_ULX_GT1_IDS(0),
	INTEL_BDW_ULX_GT2_IDS(0),
	INTEL_BDW_ULX_GT3_IDS(0),
	INTEL_BDW_ULX_RSVD_IDS(0),
	INTEL_SKL_ULX_GT1_IDS(0),
	INTEL_SKL_ULX_GT2_IDS(0),
	INTEL_KBL_ULX_GT1_IDS(0),
	INTEL_KBL_ULX_GT2_IDS(0),
	INTEL_AML_KBL_GT2_IDS(0),
	INTEL_AML_CFL_GT2_IDS(0),
};

static const u16 subplatform_portf_ids[] = {
	INTEL_ICL_PORT_F_IDS(0),
};

static bool find_devid(u16 id, const u16 *p, unsigned int num)
{
	for (; num; num--, p++) {
		if (*p == id)
			return true;
	}

	return false;
}

void intel_device_info_subplatform_init(struct drm_i915_private *i915)
{
	const struct intel_device_info *info = INTEL_INFO(i915);
	const struct intel_runtime_info *rinfo = RUNTIME_INFO(i915);
	const unsigned int pi = __platform_mask_index(rinfo, info->platform);
	const unsigned int pb = __platform_mask_bit(rinfo, info->platform);
	u16 devid = INTEL_DEVID(i915);
	u32 mask = 0;

	/* Make sure IS_<platform> checks are working. */
	RUNTIME_INFO(i915)->platform_mask[pi] = BIT(pb);

	/* Find and mark subplatform bits based on the PCI device id. */
	if (find_devid(devid, subplatform_ult_ids,
		       ARRAY_SIZE(subplatform_ult_ids))) {
		mask = BIT(INTEL_SUBPLATFORM_ULT);
	} else if (find_devid(devid, subplatform_ulx_ids,
			      ARRAY_SIZE(subplatform_ulx_ids))) {
		mask = BIT(INTEL_SUBPLATFORM_ULX);
		if (IS_HASWELL(i915) || IS_BROADWELL(i915)) {
			/* ULX machines are also considered ULT. */
			mask |= BIT(INTEL_SUBPLATFORM_ULT);
		}
	} else if (find_devid(devid, subplatform_portf_ids,
			      ARRAY_SIZE(subplatform_portf_ids))) {
		mask = BIT(INTEL_SUBPLATFORM_PORTF);
	}

	if (IS_TIGERLAKE(i915)) {
		struct pci_dev *root, *pdev = to_pci_dev(i915->drm.dev);

		root = list_first_entry(&pdev->bus->devices, typeof(*root), bus_list);

		drm_WARN_ON(&i915->drm, mask);
		drm_WARN_ON(&i915->drm, (root->device & TGL_ROOT_DEVICE_MASK) !=
			    TGL_ROOT_DEVICE_ID);

		switch (root->device & TGL_ROOT_DEVICE_SKU_MASK) {
		case TGL_ROOT_DEVICE_SKU_ULX:
			mask = BIT(INTEL_SUBPLATFORM_ULX);
			break;
		case TGL_ROOT_DEVICE_SKU_ULT:
			mask = BIT(INTEL_SUBPLATFORM_ULT);
			break;
		}
	}

	GEM_BUG_ON(mask & ~INTEL_SUBPLATFORM_MASK);

	RUNTIME_INFO(i915)->platform_mask[pi] |= mask;
}

/**
 * intel_device_info_runtime_init - initialize runtime info
 * @dev_priv: the i915 device
 *
 * Determine various intel_device_info fields at runtime.
 *
 * Use it when either:
 *   - it's judged too laborious to fill n static structures with the limit
 *     when a simple if statement does the job,
 *   - run-time checks (eg read fuse/strap registers) are needed.
 *
 * This function needs to be called:
 *   - after the MMIO has been setup as we are reading registers,
 *   - after the PCH has been detected,
 *   - before the first usage of the fields it can tweak.
 */
void intel_device_info_runtime_init(struct drm_i915_private *dev_priv)
{
	struct intel_device_info *info = mkwrite_device_info(dev_priv);
	struct intel_runtime_info *runtime = RUNTIME_INFO(dev_priv);
	enum pipe pipe;

	/* Wa_14011765242: adl-s A0,A1 */
	if (IS_ADLS_DISPLAY_STEP(dev_priv, STEP_A0, STEP_A2))
		for_each_pipe(dev_priv, pipe)
			runtime->num_scalers[pipe] = 0;
	else if (DISPLAY_VER(dev_priv) >= 11) {
		for_each_pipe(dev_priv, pipe)
			runtime->num_scalers[pipe] = 2;
	} else if (DISPLAY_VER(dev_priv) >= 9) {
		runtime->num_scalers[PIPE_A] = 2;
		runtime->num_scalers[PIPE_B] = 2;
		runtime->num_scalers[PIPE_C] = 1;
	}

	BUILD_BUG_ON(BITS_PER_TYPE(intel_engine_mask_t) < I915_NUM_ENGINES);

	if (DISPLAY_VER(dev_priv) >= 13 || HAS_D12_PLANE_MINIMIZATION(dev_priv))
		for_each_pipe(dev_priv, pipe)
			runtime->num_sprites[pipe] = 4;
	else if (DISPLAY_VER(dev_priv) >= 11)
		for_each_pipe(dev_priv, pipe)
			runtime->num_sprites[pipe] = 6;
	else if (DISPLAY_VER(dev_priv) == 10)
		for_each_pipe(dev_priv, pipe)
			runtime->num_sprites[pipe] = 3;
	else if (IS_BROXTON(dev_priv)) {
		/*
		 * Skylake and Broxton currently don't expose the topmost plane as its
		 * use is exclusive with the legacy cursor and we only want to expose
		 * one of those, not both. Until we can safely expose the topmost plane
		 * as a DRM_PLANE_TYPE_CURSOR with all the features exposed/supported,
		 * we don't expose the topmost plane at all to prevent ABI breakage
		 * down the line.
		 */

		runtime->num_sprites[PIPE_A] = 2;
		runtime->num_sprites[PIPE_B] = 2;
		runtime->num_sprites[PIPE_C] = 1;
	} else if (IS_VALLEYVIEW(dev_priv) || IS_CHERRYVIEW(dev_priv)) {
		for_each_pipe(dev_priv, pipe)
			runtime->num_sprites[pipe] = 2;
	} else if (DISPLAY_VER(dev_priv) >= 5 || IS_G4X(dev_priv)) {
		for_each_pipe(dev_priv, pipe)
			runtime->num_sprites[pipe] = 1;
	}

	if (HAS_DISPLAY(dev_priv) && IS_GRAPHICS_VER(dev_priv, 7, 8) &&
	    HAS_PCH_SPLIT(dev_priv)) {
		u32 fuse_strap = intel_de_read(dev_priv, FUSE_STRAP);
		u32 sfuse_strap = intel_de_read(dev_priv, SFUSE_STRAP);

		/*
		 * SFUSE_STRAP is supposed to have a bit signalling the display
		 * is fused off. Unfortunately it seems that, at least in
		 * certain cases, fused off display means that PCH display
		 * reads don't land anywhere. In that case, we read 0s.
		 *
		 * On CPT/PPT, we can detect this case as SFUSE_STRAP_FUSE_LOCK
		 * should be set when taking over after the firmware.
		 */
		if (fuse_strap & ILK_INTERNAL_DISPLAY_DISABLE ||
		    sfuse_strap & SFUSE_STRAP_DISPLAY_DISABLED ||
		    (HAS_PCH_CPT(dev_priv) &&
		     !(sfuse_strap & SFUSE_STRAP_FUSE_LOCK))) {
			drm_info(&dev_priv->drm,
				 "Display fused off, disabling\n");
			info->pipe_mask = 0;
			info->cpu_transcoder_mask = 0;
		} else if (fuse_strap & IVB_PIPE_C_DISABLE) {
			drm_info(&dev_priv->drm, "PipeC fused off\n");
			info->pipe_mask &= ~BIT(PIPE_C);
			info->cpu_transcoder_mask &= ~BIT(TRANSCODER_C);
		}
	} else if (HAS_DISPLAY(dev_priv) && DISPLAY_VER(dev_priv) >= 9) {
		u32 dfsm = intel_de_read(dev_priv, SKL_DFSM);

		if (dfsm & SKL_DFSM_PIPE_A_DISABLE) {
			info->pipe_mask &= ~BIT(PIPE_A);
			info->cpu_transcoder_mask &= ~BIT(TRANSCODER_A);
		}
		if (dfsm & SKL_DFSM_PIPE_B_DISABLE) {
			info->pipe_mask &= ~BIT(PIPE_B);
			info->cpu_transcoder_mask &= ~BIT(TRANSCODER_B);
		}
		if (dfsm & SKL_DFSM_PIPE_C_DISABLE) {
			info->pipe_mask &= ~BIT(PIPE_C);
			info->cpu_transcoder_mask &= ~BIT(TRANSCODER_C);
		}

		if (DISPLAY_VER(dev_priv) >= 12 &&
		    (dfsm & TGL_DFSM_PIPE_D_DISABLE)) {
			info->pipe_mask &= ~BIT(PIPE_D);
			info->cpu_transcoder_mask &= ~BIT(TRANSCODER_D);
		}

		if (dfsm & SKL_DFSM_DISPLAY_HDCP_DISABLE)
			info->display.has_hdcp = 0;

		if (dfsm & SKL_DFSM_DISPLAY_PM_DISABLE)
			info->display.has_fbc = 0;

		if (DISPLAY_VER(dev_priv) >= 11 && (dfsm & ICL_DFSM_DMC_DISABLE))
			info->display.has_dmc = 0;

		if (DISPLAY_VER(dev_priv) >= 10 &&
<<<<<<< HEAD
		    (dfsm & CNL_DFSM_DISPLAY_DSC_DISABLE))
=======
		    (dfsm & GLK_DFSM_DISPLAY_DSC_DISABLE))
>>>>>>> 8f0284f1
			info->display.has_dsc = 0;
	}

	if (GRAPHICS_VER(dev_priv) == 6 && intel_vtd_active()) {
		drm_info(&dev_priv->drm,
			 "Disabling ppGTT for VT-d support\n");
		info->ppgtt_type = INTEL_PPGTT_NONE;
	}

	runtime->rawclk_freq = intel_read_rawclk(dev_priv);
	drm_dbg(&dev_priv->drm, "rawclk rate: %d kHz\n", runtime->rawclk_freq);

	if (!HAS_DISPLAY(dev_priv)) {
		dev_priv->drm.driver_features &= ~(DRIVER_MODESET |
						   DRIVER_ATOMIC);
		memset(&info->display, 0, sizeof(info->display));
		memset(runtime->num_sprites, 0, sizeof(runtime->num_sprites));
		memset(runtime->num_scalers, 0, sizeof(runtime->num_scalers));
	}
}

void intel_driver_caps_print(const struct intel_driver_caps *caps,
			     struct drm_printer *p)
{
	drm_printf(p, "Has logical contexts? %s\n",
		   yesno(caps->has_logical_contexts));
	drm_printf(p, "scheduler: %x\n", caps->scheduler);
}<|MERGE_RESOLUTION|>--- conflicted
+++ resolved
@@ -365,11 +365,7 @@
 			info->display.has_dmc = 0;
 
 		if (DISPLAY_VER(dev_priv) >= 10 &&
-<<<<<<< HEAD
-		    (dfsm & CNL_DFSM_DISPLAY_DSC_DISABLE))
-=======
 		    (dfsm & GLK_DFSM_DISPLAY_DSC_DISABLE))
->>>>>>> 8f0284f1
 			info->display.has_dsc = 0;
 	}
 
