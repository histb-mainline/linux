/*
 *    driver for Microsemi PQI-based storage controllers
 *    Copyright (c) 2016-2017 Microsemi Corporation
 *    Copyright (c) 2016 PMC-Sierra, Inc.
 *
 *    This program is free software; you can redistribute it and/or modify
 *    it under the terms of the GNU General Public License as published by
 *    the Free Software Foundation; version 2 of the License.
 *
 *    This program is distributed in the hope that it will be useful,
 *    but WITHOUT ANY WARRANTY; without even the implied warranty of
 *    MERCHANTABILITY OR FITNESS FOR A PARTICULAR PURPOSE, GOOD TITLE or
 *    NON INFRINGEMENT.  See the GNU General Public License for more details.
 *
 *    Questions/Comments/Bugfixes to esc.storagedev@microsemi.com
 *
 */

#include <linux/module.h>
#include <linux/kernel.h>
#include <linux/delay.h>
#include <linux/pci.h>
#include <scsi/scsi_device.h>
#include <asm/unaligned.h>
#include "smartpqi.h"
#include "smartpqi_sis.h"

/* legacy SIS interface commands */
#define SIS_CMD_GET_ADAPTER_PROPERTIES		0x19
#define SIS_CMD_INIT_BASE_STRUCT_ADDRESS	0x1b
#define SIS_CMD_GET_PQI_CAPABILITIES		0x3000

/* for submission of legacy SIS commands */
#define SIS_REENABLE_SIS_MODE			0x1
#define SIS_ENABLE_MSIX				0x40
#define SIS_ENABLE_INTX				0x80
<<<<<<< HEAD
#define SIS_SOFT_RESET				0x100
#define SIS_TRIGGER_SHUTDOWN			0x800000
=======
>>>>>>> bb176f67
#define SIS_CMD_READY				0x200
#define SIS_TRIGGER_SHUTDOWN			0x800000
#define SIS_PQI_RESET_QUIESCE			0x1000000

#define SIS_CMD_COMPLETE			0x1000
#define SIS_CLEAR_CTRL_TO_HOST_DOORBELL		0x1000

#define SIS_CMD_STATUS_SUCCESS			0x1
#define SIS_CMD_COMPLETE_TIMEOUT_SECS		30
#define SIS_CMD_COMPLETE_POLL_INTERVAL_MSECS	10

/* used with SIS_CMD_GET_ADAPTER_PROPERTIES command */
#define SIS_EXTENDED_PROPERTIES_SUPPORTED	0x800000
#define SIS_SMARTARRAY_FEATURES_SUPPORTED	0x2
#define SIS_PQI_MODE_SUPPORTED			0x4
#define SIS_PQI_RESET_QUIESCE_SUPPORTED		0x8
#define SIS_REQUIRED_EXTENDED_PROPERTIES	\
	(SIS_SMARTARRAY_FEATURES_SUPPORTED | SIS_PQI_MODE_SUPPORTED)

/* used with SIS_CMD_INIT_BASE_STRUCT_ADDRESS command */
#define SIS_BASE_STRUCT_REVISION		9
#define SIS_BASE_STRUCT_ALIGNMENT		16

#define SIS_CTRL_KERNEL_UP			0x80
#define SIS_CTRL_KERNEL_PANIC			0x100
#define SIS_CTRL_READY_TIMEOUT_SECS		30
#define SIS_CTRL_READY_RESUME_TIMEOUT_SECS	90
#define SIS_CTRL_READY_POLL_INTERVAL_MSECS	10

#pragma pack(1)

/* for use with SIS_CMD_INIT_BASE_STRUCT_ADDRESS command */
struct sis_base_struct {
	__le32	revision;		/* revision of this structure */
	__le32	flags;			/* reserved */
	__le32	error_buffer_paddr_low;	/* lower 32 bits of physical memory */
					/* buffer for PQI error response */
					/* data */
	__le32	error_buffer_paddr_high;	/* upper 32 bits of physical */
						/* memory buffer for PQI */
						/* error response data */
	__le32	error_buffer_element_length;	/* length of each PQI error */
						/* response buffer element */
						/*   in bytes */
	__le32	error_buffer_num_elements;	/* total number of PQI error */
						/* response buffers available */
};

#pragma pack()

static int sis_wait_for_ctrl_ready_with_timeout(struct pqi_ctrl_info *ctrl_info,
	unsigned int timeout_secs)
{
	unsigned long timeout;
	u32 status;

	timeout = (timeout_secs * HZ) + jiffies;

	while (1) {
		status = readl(&ctrl_info->registers->sis_firmware_status);
		if (status != ~0) {
			if (status & SIS_CTRL_KERNEL_PANIC) {
				dev_err(&ctrl_info->pci_dev->dev,
					"controller is offline: status code 0x%x\n",
					readl(
					&ctrl_info->registers->sis_mailbox[7]));
				return -ENODEV;
			}
			if (status & SIS_CTRL_KERNEL_UP)
				break;
		}
		if (time_after(jiffies, timeout)) {
			dev_err(&ctrl_info->pci_dev->dev,
				"controller not ready after %u seconds\n",
				timeout_secs);
			return -ETIMEDOUT;
		}
		msleep(SIS_CTRL_READY_POLL_INTERVAL_MSECS);
	}

	return 0;
}

int sis_wait_for_ctrl_ready(struct pqi_ctrl_info *ctrl_info)
{
	return sis_wait_for_ctrl_ready_with_timeout(ctrl_info,
		SIS_CTRL_READY_TIMEOUT_SECS);
}

int sis_wait_for_ctrl_ready_resume(struct pqi_ctrl_info *ctrl_info)
{
	return sis_wait_for_ctrl_ready_with_timeout(ctrl_info,
		SIS_CTRL_READY_RESUME_TIMEOUT_SECS);
}

bool sis_is_firmware_running(struct pqi_ctrl_info *ctrl_info)
{
	bool running;
	u32 status;

	status = readl(&ctrl_info->registers->sis_firmware_status);

	if (status & SIS_CTRL_KERNEL_PANIC)
		running = false;
	else
		running = true;

	if (!running)
		dev_err(&ctrl_info->pci_dev->dev,
			"controller is offline: status code 0x%x\n",
			readl(&ctrl_info->registers->sis_mailbox[7]));

	return running;
}

bool sis_is_kernel_up(struct pqi_ctrl_info *ctrl_info)
{
	return readl(&ctrl_info->registers->sis_firmware_status) &
				SIS_CTRL_KERNEL_UP;
}

/* used for passing command parameters/results when issuing SIS commands */
struct sis_sync_cmd_params {
	u32	mailbox[6];	/* mailboxes 0-5 */
};

static int sis_send_sync_cmd(struct pqi_ctrl_info *ctrl_info,
	u32 cmd, struct sis_sync_cmd_params *params)
{
	struct pqi_ctrl_registers __iomem *registers;
	unsigned int i;
	unsigned long timeout;
	u32 doorbell;
	u32 cmd_status;

	registers = ctrl_info->registers;

	/* Write the command to mailbox 0. */
	writel(cmd, &registers->sis_mailbox[0]);

	/*
	 * Write the command parameters to mailboxes 1-4 (mailbox 5 is not used
	 * when sending a command to the controller).
	 */
	for (i = 1; i <= 4; i++)
		writel(params->mailbox[i], &registers->sis_mailbox[i]);

	/* Clear the command doorbell. */
	writel(SIS_CLEAR_CTRL_TO_HOST_DOORBELL,
		&registers->sis_ctrl_to_host_doorbell_clear);

	/* Disable doorbell interrupts by masking all interrupts. */
	writel(~0, &registers->sis_interrupt_mask);

	/*
	 * Force the completion of the interrupt mask register write before
	 * submitting the command.
	 */
	readl(&registers->sis_interrupt_mask);

	/* Submit the command to the controller. */
	writel(SIS_CMD_READY, &registers->sis_host_to_ctrl_doorbell);

	/*
	 * Poll for command completion.  Note that the call to msleep() is at
	 * the top of the loop in order to give the controller time to start
	 * processing the command before we start polling.
	 */
	timeout = (SIS_CMD_COMPLETE_TIMEOUT_SECS * HZ) + jiffies;
	while (1) {
		msleep(SIS_CMD_COMPLETE_POLL_INTERVAL_MSECS);
		doorbell = readl(&registers->sis_ctrl_to_host_doorbell);
		if (doorbell & SIS_CMD_COMPLETE)
			break;
		if (time_after(jiffies, timeout))
			return -ETIMEDOUT;
	}

	/* Read the command status from mailbox 0. */
	cmd_status = readl(&registers->sis_mailbox[0]);
	if (cmd_status != SIS_CMD_STATUS_SUCCESS) {
		dev_err(&ctrl_info->pci_dev->dev,
			"SIS command failed for command 0x%x: status = 0x%x\n",
			cmd, cmd_status);
		return -EINVAL;
	}

	/*
	 * The command completed successfully, so save the command status and
	 * read the values returned in mailboxes 1-5.
	 */
	params->mailbox[0] = cmd_status;
	for (i = 1; i < ARRAY_SIZE(params->mailbox); i++)
		params->mailbox[i] = readl(&registers->sis_mailbox[i]);

	return 0;
}

/*
 * This function verifies that we are talking to a controller that speaks PQI.
 */

int sis_get_ctrl_properties(struct pqi_ctrl_info *ctrl_info)
{
	int rc;
	u32 properties;
	u32 extended_properties;
	struct sis_sync_cmd_params params;

	memset(&params, 0, sizeof(params));

	rc = sis_send_sync_cmd(ctrl_info, SIS_CMD_GET_ADAPTER_PROPERTIES,
		&params);
	if (rc)
		return rc;

	properties = params.mailbox[1];

	if (!(properties & SIS_EXTENDED_PROPERTIES_SUPPORTED))
		return -ENODEV;

	extended_properties = params.mailbox[4];

	if ((extended_properties & SIS_REQUIRED_EXTENDED_PROPERTIES) !=
		SIS_REQUIRED_EXTENDED_PROPERTIES)
		return -ENODEV;

	if (extended_properties & SIS_PQI_RESET_QUIESCE_SUPPORTED)
		ctrl_info->pqi_reset_quiesce_supported = true;

	return 0;
}

int sis_get_pqi_capabilities(struct pqi_ctrl_info *ctrl_info)
{
	int rc;
	struct sis_sync_cmd_params params;

	memset(&params, 0, sizeof(params));

	rc = sis_send_sync_cmd(ctrl_info, SIS_CMD_GET_PQI_CAPABILITIES,
		&params);
	if (rc)
		return rc;

	ctrl_info->max_sg_entries = params.mailbox[1];
	ctrl_info->max_transfer_size = params.mailbox[2];
	ctrl_info->max_outstanding_requests = params.mailbox[3];
	ctrl_info->config_table_offset = params.mailbox[4];
	ctrl_info->config_table_length = params.mailbox[5];

	return 0;
}

int sis_init_base_struct_addr(struct pqi_ctrl_info *ctrl_info)
{
	int rc;
	void *base_struct_unaligned;
	struct sis_base_struct *base_struct;
	struct sis_sync_cmd_params params;
	unsigned long error_buffer_paddr;
	dma_addr_t bus_address;

	base_struct_unaligned = kzalloc(sizeof(*base_struct)
		+ SIS_BASE_STRUCT_ALIGNMENT - 1, GFP_KERNEL);
	if (!base_struct_unaligned)
		return -ENOMEM;

	base_struct = PTR_ALIGN(base_struct_unaligned,
		SIS_BASE_STRUCT_ALIGNMENT);
	error_buffer_paddr = (unsigned long)ctrl_info->error_buffer_dma_handle;

	put_unaligned_le32(SIS_BASE_STRUCT_REVISION, &base_struct->revision);
	put_unaligned_le32(lower_32_bits(error_buffer_paddr),
		&base_struct->error_buffer_paddr_low);
	put_unaligned_le32(upper_32_bits(error_buffer_paddr),
		&base_struct->error_buffer_paddr_high);
	put_unaligned_le32(PQI_ERROR_BUFFER_ELEMENT_LENGTH,
		&base_struct->error_buffer_element_length);
	put_unaligned_le32(ctrl_info->max_io_slots,
		&base_struct->error_buffer_num_elements);

	bus_address = pci_map_single(ctrl_info->pci_dev, base_struct,
		sizeof(*base_struct), PCI_DMA_TODEVICE);
	if (pci_dma_mapping_error(ctrl_info->pci_dev, bus_address)) {
		rc = -ENOMEM;
		goto out;
	}

	memset(&params, 0, sizeof(params));
	params.mailbox[1] = lower_32_bits((u64)bus_address);
	params.mailbox[2] = upper_32_bits((u64)bus_address);
	params.mailbox[3] = sizeof(*base_struct);

	rc = sis_send_sync_cmd(ctrl_info, SIS_CMD_INIT_BASE_STRUCT_ADDRESS,
		&params);

	pci_unmap_single(ctrl_info->pci_dev, bus_address, sizeof(*base_struct),
		PCI_DMA_TODEVICE);

out:
	kfree(base_struct_unaligned);

	return rc;
}

#define SIS_DOORBELL_BIT_CLEAR_TIMEOUT_SECS	30
<<<<<<< HEAD

static void sis_wait_for_doorbell_bit_to_clear(
	struct pqi_ctrl_info *ctrl_info, u32 bit)
{
	u32 doorbell_register;
	unsigned long timeout;

	timeout = (SIS_DOORBELL_BIT_CLEAR_TIMEOUT_SECS * HZ) + jiffies;

	while (1) {
		doorbell_register =
			readl(&ctrl_info->registers->sis_host_to_ctrl_doorbell);
		if ((doorbell_register & bit) == 0)
			break;
		if (readl(&ctrl_info->registers->sis_firmware_status) &
			SIS_CTRL_KERNEL_PANIC)
			break;
		if (time_after(jiffies, timeout)) {
			dev_err(&ctrl_info->pci_dev->dev,
				"doorbell register bit 0x%x not cleared\n",
				bit);
			break;
		}
		usleep_range(1000, 2000);
	}
}

/* Enable MSI-X interrupts on the controller. */
=======
>>>>>>> bb176f67

static int sis_wait_for_doorbell_bit_to_clear(
	struct pqi_ctrl_info *ctrl_info, u32 bit)
{
	int rc = 0;
	u32 doorbell_register;
	unsigned long timeout;

	timeout = (SIS_DOORBELL_BIT_CLEAR_TIMEOUT_SECS * HZ) + jiffies;

<<<<<<< HEAD
	writel(doorbell_register,
		&ctrl_info->registers->sis_host_to_ctrl_doorbell);

	sis_wait_for_doorbell_bit_to_clear(ctrl_info, SIS_ENABLE_MSIX);
}
=======
	while (1) {
		doorbell_register =
			readl(&ctrl_info->registers->sis_host_to_ctrl_doorbell);
		if ((doorbell_register & bit) == 0)
			break;
		if (readl(&ctrl_info->registers->sis_firmware_status) &
			SIS_CTRL_KERNEL_PANIC) {
			rc = -ENODEV;
			break;
		}
		if (time_after(jiffies, timeout)) {
			dev_err(&ctrl_info->pci_dev->dev,
				"doorbell register bit 0x%x not cleared\n",
				bit);
			rc = -ETIMEDOUT;
			break;
		}
		usleep_range(1000, 2000);
	}
>>>>>>> bb176f67

	return rc;
}

static inline int sis_set_doorbell_bit(struct pqi_ctrl_info *ctrl_info, u32 bit)
{
	writel(bit, &ctrl_info->registers->sis_host_to_ctrl_doorbell);

	return sis_wait_for_doorbell_bit_to_clear(ctrl_info, bit);
}

<<<<<<< HEAD
void sis_enable_intx(struct pqi_ctrl_info *ctrl_info)
{
	u32 doorbell_register;

	doorbell_register =
		readl(&ctrl_info->registers->sis_host_to_ctrl_doorbell);
	doorbell_register |= SIS_ENABLE_INTX;

	writel(doorbell_register,
		&ctrl_info->registers->sis_host_to_ctrl_doorbell);

	sis_wait_for_doorbell_bit_to_clear(ctrl_info, SIS_ENABLE_INTX);
}

void sis_disable_intx(struct pqi_ctrl_info *ctrl_info)
{
	u32 doorbell_register;

	doorbell_register =
		readl(&ctrl_info->registers->sis_host_to_ctrl_doorbell);
	doorbell_register &= ~SIS_ENABLE_INTX;

	writel(doorbell_register,
		&ctrl_info->registers->sis_host_to_ctrl_doorbell);
}

void sis_soft_reset(struct pqi_ctrl_info *ctrl_info)
=======
void sis_enable_msix(struct pqi_ctrl_info *ctrl_info)
>>>>>>> bb176f67
{
	sis_set_doorbell_bit(ctrl_info, SIS_ENABLE_MSIX);
}

<<<<<<< HEAD
void sis_shutdown_ctrl(struct pqi_ctrl_info *ctrl_info)
{
	if (readl(&ctrl_info->registers->sis_firmware_status) &
		SIS_CTRL_KERNEL_PANIC)
		return;

	writel(SIS_TRIGGER_SHUTDOWN,
		&ctrl_info->registers->sis_host_to_ctrl_doorbell);
}

#define SIS_MODE_READY_TIMEOUT_SECS	30

int sis_reenable_sis_mode(struct pqi_ctrl_info *ctrl_info)
=======
void sis_enable_intx(struct pqi_ctrl_info *ctrl_info)
>>>>>>> bb176f67
{
	sis_set_doorbell_bit(ctrl_info, SIS_ENABLE_INTX);
}

void sis_shutdown_ctrl(struct pqi_ctrl_info *ctrl_info)
{
	if (readl(&ctrl_info->registers->sis_firmware_status) &
		SIS_CTRL_KERNEL_PANIC)
		return;

	writel(SIS_TRIGGER_SHUTDOWN,
		&ctrl_info->registers->sis_host_to_ctrl_doorbell);
}

int sis_pqi_reset_quiesce(struct pqi_ctrl_info *ctrl_info)
{
	return sis_set_doorbell_bit(ctrl_info, SIS_PQI_RESET_QUIESCE);
}

int sis_reenable_sis_mode(struct pqi_ctrl_info *ctrl_info)
{
	return sis_set_doorbell_bit(ctrl_info, SIS_REENABLE_SIS_MODE);
}

void sis_write_driver_scratch(struct pqi_ctrl_info *ctrl_info, u32 value)
{
	writel(value, &ctrl_info->registers->sis_driver_scratch);
}

u32 sis_read_driver_scratch(struct pqi_ctrl_info *ctrl_info)
{
	return readl(&ctrl_info->registers->sis_driver_scratch);
}

static void __attribute__((unused)) verify_structures(void)
{
	BUILD_BUG_ON(offsetof(struct sis_base_struct,
		revision) != 0x0);
	BUILD_BUG_ON(offsetof(struct sis_base_struct,
		flags) != 0x4);
	BUILD_BUG_ON(offsetof(struct sis_base_struct,
		error_buffer_paddr_low) != 0x8);
	BUILD_BUG_ON(offsetof(struct sis_base_struct,
		error_buffer_paddr_high) != 0xc);
	BUILD_BUG_ON(offsetof(struct sis_base_struct,
		error_buffer_element_length) != 0x10);
	BUILD_BUG_ON(offsetof(struct sis_base_struct,
		error_buffer_num_elements) != 0x14);
	BUILD_BUG_ON(sizeof(struct sis_base_struct) != 0x18);
}<|MERGE_RESOLUTION|>--- conflicted
+++ resolved
@@ -34,11 +34,6 @@
 #define SIS_REENABLE_SIS_MODE			0x1
 #define SIS_ENABLE_MSIX				0x40
 #define SIS_ENABLE_INTX				0x80
-<<<<<<< HEAD
-#define SIS_SOFT_RESET				0x100
-#define SIS_TRIGGER_SHUTDOWN			0x800000
-=======
->>>>>>> bb176f67
 #define SIS_CMD_READY				0x200
 #define SIS_TRIGGER_SHUTDOWN			0x800000
 #define SIS_PQI_RESET_QUIESCE			0x1000000
@@ -346,37 +341,6 @@
 }
 
 #define SIS_DOORBELL_BIT_CLEAR_TIMEOUT_SECS	30
-<<<<<<< HEAD
-
-static void sis_wait_for_doorbell_bit_to_clear(
-	struct pqi_ctrl_info *ctrl_info, u32 bit)
-{
-	u32 doorbell_register;
-	unsigned long timeout;
-
-	timeout = (SIS_DOORBELL_BIT_CLEAR_TIMEOUT_SECS * HZ) + jiffies;
-
-	while (1) {
-		doorbell_register =
-			readl(&ctrl_info->registers->sis_host_to_ctrl_doorbell);
-		if ((doorbell_register & bit) == 0)
-			break;
-		if (readl(&ctrl_info->registers->sis_firmware_status) &
-			SIS_CTRL_KERNEL_PANIC)
-			break;
-		if (time_after(jiffies, timeout)) {
-			dev_err(&ctrl_info->pci_dev->dev,
-				"doorbell register bit 0x%x not cleared\n",
-				bit);
-			break;
-		}
-		usleep_range(1000, 2000);
-	}
-}
-
-/* Enable MSI-X interrupts on the controller. */
-=======
->>>>>>> bb176f67
 
 static int sis_wait_for_doorbell_bit_to_clear(
 	struct pqi_ctrl_info *ctrl_info, u32 bit)
@@ -387,13 +351,6 @@
 
 	timeout = (SIS_DOORBELL_BIT_CLEAR_TIMEOUT_SECS * HZ) + jiffies;
 
-<<<<<<< HEAD
-	writel(doorbell_register,
-		&ctrl_info->registers->sis_host_to_ctrl_doorbell);
-
-	sis_wait_for_doorbell_bit_to_clear(ctrl_info, SIS_ENABLE_MSIX);
-}
-=======
 	while (1) {
 		doorbell_register =
 			readl(&ctrl_info->registers->sis_host_to_ctrl_doorbell);
@@ -413,7 +370,6 @@
 		}
 		usleep_range(1000, 2000);
 	}
->>>>>>> bb176f67
 
 	return rc;
 }
@@ -425,42 +381,16 @@
 	return sis_wait_for_doorbell_bit_to_clear(ctrl_info, bit);
 }
 
-<<<<<<< HEAD
+void sis_enable_msix(struct pqi_ctrl_info *ctrl_info)
+{
+	sis_set_doorbell_bit(ctrl_info, SIS_ENABLE_MSIX);
+}
+
 void sis_enable_intx(struct pqi_ctrl_info *ctrl_info)
 {
-	u32 doorbell_register;
-
-	doorbell_register =
-		readl(&ctrl_info->registers->sis_host_to_ctrl_doorbell);
-	doorbell_register |= SIS_ENABLE_INTX;
-
-	writel(doorbell_register,
-		&ctrl_info->registers->sis_host_to_ctrl_doorbell);
-
-	sis_wait_for_doorbell_bit_to_clear(ctrl_info, SIS_ENABLE_INTX);
-}
-
-void sis_disable_intx(struct pqi_ctrl_info *ctrl_info)
-{
-	u32 doorbell_register;
-
-	doorbell_register =
-		readl(&ctrl_info->registers->sis_host_to_ctrl_doorbell);
-	doorbell_register &= ~SIS_ENABLE_INTX;
-
-	writel(doorbell_register,
-		&ctrl_info->registers->sis_host_to_ctrl_doorbell);
-}
-
-void sis_soft_reset(struct pqi_ctrl_info *ctrl_info)
-=======
-void sis_enable_msix(struct pqi_ctrl_info *ctrl_info)
->>>>>>> bb176f67
-{
-	sis_set_doorbell_bit(ctrl_info, SIS_ENABLE_MSIX);
-}
-
-<<<<<<< HEAD
+	sis_set_doorbell_bit(ctrl_info, SIS_ENABLE_INTX);
+}
+
 void sis_shutdown_ctrl(struct pqi_ctrl_info *ctrl_info)
 {
 	if (readl(&ctrl_info->registers->sis_firmware_status) &
@@ -471,26 +401,6 @@
 		&ctrl_info->registers->sis_host_to_ctrl_doorbell);
 }
 
-#define SIS_MODE_READY_TIMEOUT_SECS	30
-
-int sis_reenable_sis_mode(struct pqi_ctrl_info *ctrl_info)
-=======
-void sis_enable_intx(struct pqi_ctrl_info *ctrl_info)
->>>>>>> bb176f67
-{
-	sis_set_doorbell_bit(ctrl_info, SIS_ENABLE_INTX);
-}
-
-void sis_shutdown_ctrl(struct pqi_ctrl_info *ctrl_info)
-{
-	if (readl(&ctrl_info->registers->sis_firmware_status) &
-		SIS_CTRL_KERNEL_PANIC)
-		return;
-
-	writel(SIS_TRIGGER_SHUTDOWN,
-		&ctrl_info->registers->sis_host_to_ctrl_doorbell);
-}
-
 int sis_pqi_reset_quiesce(struct pqi_ctrl_info *ctrl_info)
 {
 	return sis_set_doorbell_bit(ctrl_info, SIS_PQI_RESET_QUIESCE);
