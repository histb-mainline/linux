/*
 * GPL HEADER START
 *
 * DO NOT ALTER OR REMOVE COPYRIGHT NOTICES OR THIS FILE HEADER.
 *
 * This program is free software; you can redistribute it and/or modify
 * it under the terms of the GNU General Public License version 2 only,
 * as published by the Free Software Foundation.
 *
 * This program is distributed in the hope that it will be useful, but
 * WITHOUT ANY WARRANTY; without even the implied warranty of
 * MERCHANTABILITY or FITNESS FOR A PARTICULAR PURPOSE.  See the GNU
 * General Public License version 2 for more details (a copy is included
 * in the LICENSE file that accompanied this code).
 *
 * You should have received a copy of the GNU General Public License
 * version 2 along with this program; If not, see
 * http://www.gnu.org/licenses/gpl-2.0.html
 *
 * GPL HEADER END
 */
/*
 * Copyright (c) 2008, 2010, Oracle and/or its affiliates. All rights reserved.
 * Use is subject to license terms.
 *
 * Copyright (c) 2012, 2015 Intel Corporation.
 */
/*
 * This file is part of Lustre, http://www.lustre.org/
 * Lustre is a trademark of Sun Microsystems, Inc.
 */
/*
 * This file is part of Lustre, http://www.lustre.org/
 * Lustre is a trademark of Sun Microsystems, Inc.
 *
 * Internal interfaces of LOV layer.
 *
 *   Author: Nikita Danilov <nikita.danilov@sun.com>
 *   Author: Jinshan Xiong <jinshan.xiong@intel.com>
 */

#ifndef LOV_CL_INTERNAL_H
#define LOV_CL_INTERNAL_H

#include <linux/libcfs/libcfs.h>

#include <obd.h>
#include <cl_object.h>
#include "lov_internal.h"

/** \defgroup lov lov
 * Logical object volume layer. This layer implements data striping (raid0).
 *
 * At the lov layer top-entity (object, page, lock, io) is connected to one or
 * more sub-entities: top-object, representing a file is connected to a set of
 * sub-objects, each representing a stripe, file-level top-lock is connected
 * to a set of per-stripe sub-locks, top-page is connected to a (single)
 * sub-page, and a top-level IO is connected to a set of (potentially
 * concurrent) sub-IO's.
 *
 * Sub-object, sub-page, and sub-io have well-defined top-object and top-page
 * respectively, while a single sub-lock can be part of multiple top-locks.
 *
 * Reference counting models are different for different types of entities:
 *
 *     - top-object keeps a reference to its sub-objects, and destroys them
 *       when it is destroyed.
 *
 *     - top-page keeps a reference to its sub-page, and destroys it when it
 *       is destroyed.
 *
 *     - IO's are not reference counted.
 *
 * To implement a connection between top and sub entities, lov layer is split
 * into two pieces: lov ("upper half"), and lovsub ("bottom half"), both
 * implementing full set of cl-interfaces. For example, top-object has vvp and
 * lov layers, and it's sub-object has lovsub and osc layers. lovsub layer is
 * used to track child-parent relationship.
 *
 * @{
 */

struct lovsub_device;
struct lovsub_object;
struct lovsub_lock;

enum lov_device_flags {
	LOV_DEV_INITIALIZED = 1 << 0
};

/*
 * Upper half.
 */

struct lov_device {
	/*
	 * XXX Locking of lov-private data is missing.
	 */
	struct cl_device	  ld_cl;
	struct lov_obd	   *ld_lov;
	/** size of lov_device::ld_target[] array */
	__u32		     ld_target_nr;
	struct lovsub_device    **ld_target;
	__u32		     ld_flags;
};

/**
 * Layout type.
 */
enum lov_layout_type {
	LLT_EMPTY,	/** empty file without body (mknod + truncate) */
	LLT_RAID0,	/** striped file */
	LLT_RELEASED,	/** file with no objects (data in HSM) */
	LLT_NR
};

static inline char *llt2str(enum lov_layout_type llt)
{
	switch (llt) {
	case LLT_EMPTY:
		return "EMPTY";
	case LLT_RAID0:
		return "RAID0";
	case LLT_RELEASED:
		return "RELEASED";
	case LLT_NR:
		LBUG();
	}
	LBUG();
	return "";
}

/**
 * lov-specific file state.
 *
 * lov object has particular layout type, determining how top-object is built
 * on top of sub-objects. Layout type can change dynamically. When this
 * happens, lov_object::lo_type_guard semaphore is taken in exclusive mode,
 * all state pertaining to the old layout type is destroyed, and new state is
 * constructed. All object methods take said semaphore in the shared mode,
 * providing serialization against transition between layout types.
 *
 * To avoid multiple `if' or `switch' statements, selecting behavior for the
 * current layout type, object methods perform double-dispatch, invoking
 * function corresponding to the current layout type.
 */
struct lov_object {
	struct cl_object       lo_cl;
	/**
	 * Serializes object operations with transitions between layout types.
	 *
	 * This semaphore is taken in shared mode by all object methods, and
	 * is taken in exclusive mode when object type is changed.
	 *
	 * \see lov_object::lo_type
	 */
	struct rw_semaphore	lo_type_guard;
	/**
	 * Type of an object. Protected by lov_object::lo_type_guard.
	 */
	enum lov_layout_type	lo_type;
	/**
	 * True if layout is invalid. This bit is cleared when layout lock
	 * is lost.
	 */
	bool			lo_layout_invalid;
	/**
	 * How many IOs are on going on this object. Layout can be changed
	 * only if there is no active IO.
	 */
	atomic_t	       lo_active_ios;
	/**
	 * Waitq - wait for no one else is using lo_lsm
	 */
	wait_queue_head_t	       lo_waitq;
	/**
	 * Layout metadata. NULL if empty layout.
	 */
	struct lov_stripe_md  *lo_lsm;

	union lov_layout_state {
		struct lov_layout_raid0 {
			unsigned int	       lo_nr;
			/**
			 * When this is true, lov_object::lo_attr contains
			 * valid up to date attributes for a top-level
			 * object. This field is reset to 0 when attributes of
			 * any sub-object change.
			 */
			int		       lo_attr_valid;
			/**
			 * Array of sub-objects. Allocated when top-object is
			 * created (lov_init_raid0()).
			 *
			 * Top-object is a strict master of its sub-objects:
			 * it is created before them, and outlives its
			 * children (this later is necessary so that basic
			 * functions like cl_object_top() always
			 * work). Top-object keeps a reference on every
			 * sub-object.
			 *
			 * When top-object is destroyed (lov_delete_raid0())
			 * it releases its reference to a sub-object and waits
			 * until the latter is finally destroyed.
			 */
			struct lovsub_object **lo_sub;
			/**
			 * protect lo_sub
			 */
			spinlock_t		lo_sub_lock;
			/**
			 * Cached object attribute, built from sub-object
			 * attributes.
			 */
			struct cl_attr	 lo_attr;
		} raid0;
		struct lov_layout_state_empty {
		} empty;
		struct lov_layout_state_released {
		} released;
	} u;
	/**
	 * Thread that acquired lov_object::lo_type_guard in an exclusive
	 * mode.
	 */
	struct task_struct	*lo_owner;
};

/**
 * State lov_lock keeps for each sub-lock.
 */
struct lov_lock_sub {
	/** sub-lock itself */
	struct cl_lock		sub_lock;
	/** Set if the sublock has ever been enqueued, meaning it may
	 * hold resources of underlying layers
	 */
	unsigned int		sub_is_enqueued:1,
				sub_initialized:1;
	int		  sub_stripe;
};

/**
 * lov-specific lock state.
 */
struct lov_lock {
	struct cl_lock_slice   lls_cl;
	/** Number of sub-locks in this lock */
	int		    lls_nr;
	/** sublock array */
	struct lov_lock_sub     lls_sub[0];
};

struct lov_page {
	struct cl_page_slice	lps_cl;
	unsigned int		lps_stripe; /* stripe index */
};

/*
 * Bottom half.
 */

struct lovsub_device {
	struct cl_device   acid_cl;
	struct cl_device  *acid_next;
};

struct lovsub_object {
	struct cl_object_header lso_header;
	struct cl_object	lso_cl;
	struct lov_object      *lso_super;
	int		     lso_index;
};

/**
 * Lock state at lovsub layer.
 */
struct lovsub_lock {
	struct cl_lock_slice  lss_cl;
};

/**
 * Describe the environment settings for sublocks.
 */
struct lov_sublock_env {
	const struct lu_env *lse_env;
	struct cl_io	*lse_io;
};

struct lovsub_page {
	struct cl_page_slice lsb_cl;
};

struct lov_thread_info {
	struct cl_object_conf   lti_stripe_conf;
	struct lu_fid	   lti_fid;
	struct ost_lvb	  lti_lvb;
	struct cl_2queue	lti_cl2q;
	struct cl_page_list     lti_plist;
	wait_queue_entry_t	  lti_waiter;
<<<<<<< HEAD
	struct cl_attr          lti_attr;
=======
>>>>>>> bb176f67
};

/**
 * State that lov_io maintains for every sub-io.
 */
struct lov_io_sub {
	u16		 sub_stripe;
	/**
	 * environment's refcheck.
	 *
	 * \see cl_env_get()
	 */
	u16			 sub_refcheck;
	/**
	 * true, iff cl_io_init() was successfully executed against
	 * lov_io_sub::sub_io.
	 */
	u16			 sub_io_initialized:1,
	/**
	 * True, iff lov_io_sub::sub_io and lov_io_sub::sub_env weren't
	 * allocated, but borrowed from a per-device emergency pool.
	 */
				 sub_borrowed:1;
	/**
	 * Linkage into a list (hanging off lov_io::lis_active) of all
	 * sub-io's active for the current IO iteration.
	 */
	struct list_head	 sub_linkage;
	/**
	 * sub-io for a stripe. Ideally sub-io's can be stopped and resumed
	 * independently, with lov acting as a scheduler to maximize overall
	 * throughput.
	 */
	struct cl_io	*sub_io;
	/**
	 * environment, in which sub-io executes.
	 */
	struct lu_env *sub_env;
};

/**
 * IO state private for LOV.
 */
struct lov_io {
	/** super-class */
	struct cl_io_slice lis_cl;
	/**
	 * Pointer to the object slice. This is a duplicate of
	 * lov_io::lis_cl::cis_object.
	 */
	struct lov_object *lis_object;
	/**
	 * Original end-of-io position for this IO, set by the upper layer as
	 * cl_io::u::ci_rw::pos + cl_io::u::ci_rw::count. lov remembers this,
	 * changes pos and count to fit IO into a single stripe and uses saved
	 * value to determine when IO iterations have to stop.
	 *
	 * This is used only for CIT_READ and CIT_WRITE io's.
	 */
	loff_t	     lis_io_endpos;

	/**
	 * starting position within a file, for the current io loop iteration
	 * (stripe), used by ci_io_loop().
	 */
	u64	    lis_pos;
	/**
	 * end position with in a file, for the current stripe io. This is
	 * exclusive (i.e., next offset after last byte affected by io).
	 */
	u64	    lis_endpos;

	int		lis_stripe_count;
	int		lis_active_subios;

	/**
	 * the index of ls_single_subio in ls_subios array
	 */
	int		lis_single_subio_index;
	struct cl_io       lis_single_subio;

	/**
	 * size of ls_subios array, actually the highest stripe #
	 */
	int		lis_nr_subios;
	struct lov_io_sub *lis_subs;
	/**
	 * List of active sub-io's.
	 */
	struct list_head	 lis_active;
};

struct lov_session {
	struct lov_io	  ls_io;
	struct lov_sublock_env ls_subenv;
};

extern struct lu_device_type lov_device_type;
extern struct lu_device_type lovsub_device_type;

extern struct lu_context_key lov_key;
extern struct lu_context_key lov_session_key;

extern struct kmem_cache *lov_lock_kmem;
extern struct kmem_cache *lov_object_kmem;
extern struct kmem_cache *lov_thread_kmem;
extern struct kmem_cache *lov_session_kmem;

extern struct kmem_cache *lovsub_lock_kmem;
extern struct kmem_cache *lovsub_object_kmem;

int lov_object_init(const struct lu_env *env, struct lu_object *obj,
		    const struct lu_object_conf *conf);
int lovsub_object_init(const struct lu_env *env, struct lu_object *obj,
		       const struct lu_object_conf *conf);
int lov_lock_init(const struct lu_env *env, struct cl_object *obj,
		  struct cl_lock *lock, const struct cl_io *io);
int lov_io_init(const struct lu_env *env, struct cl_object *obj,
		struct cl_io *io);
int lovsub_lock_init(const struct lu_env *env, struct cl_object *obj,
		     struct cl_lock *lock, const struct cl_io *io);

int lov_lock_init_raid0(const struct lu_env *env, struct cl_object *obj,
			struct cl_lock *lock, const struct cl_io *io);
int lov_lock_init_empty(const struct lu_env *env, struct cl_object *obj,
			struct cl_lock *lock, const struct cl_io *io);
int lov_io_init_raid0(const struct lu_env *env, struct cl_object *obj,
		      struct cl_io *io);
int lov_io_init_empty(const struct lu_env *env, struct cl_object *obj,
		      struct cl_io *io);
int lov_io_init_released(const struct lu_env *env, struct cl_object *obj,
			 struct cl_io *io);

struct lov_io_sub *lov_sub_get(const struct lu_env *env, struct lov_io *lio,
			       int stripe);

int lov_page_init(const struct lu_env *env, struct cl_object *ob,
		  struct cl_page *page, pgoff_t index);
int lovsub_page_init(const struct lu_env *env, struct cl_object *ob,
		     struct cl_page *page, pgoff_t index);
int lov_page_init_empty(const struct lu_env *env, struct cl_object *obj,
			struct cl_page *page, pgoff_t index);
int lov_page_init_raid0(const struct lu_env *env, struct cl_object *obj,
			struct cl_page *page, pgoff_t index);
struct lu_object *lov_object_alloc(const struct lu_env *env,
				   const struct lu_object_header *hdr,
				   struct lu_device *dev);
struct lu_object *lovsub_object_alloc(const struct lu_env *env,
				      const struct lu_object_header *hdr,
				      struct lu_device *dev);

struct lov_stripe_md *lov_lsm_addref(struct lov_object *lov);
int lov_page_stripe(const struct cl_page *page);

#define lov_foreach_target(lov, var)		    \
	for (var = 0; var < lov_targets_nr(lov); ++var)

/*****************************************************************************
 *
 * Type conversions.
 *
 * Accessors.
 *
 */

static inline struct lov_session *lov_env_session(const struct lu_env *env)
{
	struct lov_session *ses;

	ses = lu_context_key_get(env->le_ses, &lov_session_key);
	LASSERT(ses);
	return ses;
}

static inline struct lov_io *lov_env_io(const struct lu_env *env)
{
	return &lov_env_session(env)->ls_io;
}

static inline int lov_is_object(const struct lu_object *obj)
{
	return obj->lo_dev->ld_type == &lov_device_type;
}

static inline int lovsub_is_object(const struct lu_object *obj)
{
	return obj->lo_dev->ld_type == &lovsub_device_type;
}

static inline struct lu_device *lov2lu_dev(struct lov_device *lov)
{
	return &lov->ld_cl.cd_lu_dev;
}

static inline struct lov_device *lu2lov_dev(const struct lu_device *d)
{
	LINVRNT(d->ld_type == &lov_device_type);
	return container_of0(d, struct lov_device, ld_cl.cd_lu_dev);
}

static inline struct cl_device *lovsub2cl_dev(struct lovsub_device *lovsub)
{
	return &lovsub->acid_cl;
}

static inline struct lu_device *lovsub2lu_dev(struct lovsub_device *lovsub)
{
	return &lovsub2cl_dev(lovsub)->cd_lu_dev;
}

static inline struct lovsub_device *lu2lovsub_dev(const struct lu_device *d)
{
	LINVRNT(d->ld_type == &lovsub_device_type);
	return container_of0(d, struct lovsub_device, acid_cl.cd_lu_dev);
}

static inline struct lovsub_device *cl2lovsub_dev(const struct cl_device *d)
{
	LINVRNT(d->cd_lu_dev.ld_type == &lovsub_device_type);
	return container_of0(d, struct lovsub_device, acid_cl);
}

static inline struct lu_object *lov2lu(struct lov_object *lov)
{
	return &lov->lo_cl.co_lu;
}

static inline struct cl_object *lov2cl(struct lov_object *lov)
{
	return &lov->lo_cl;
}

static inline struct lov_object *lu2lov(const struct lu_object *obj)
{
	LINVRNT(lov_is_object(obj));
	return container_of0(obj, struct lov_object, lo_cl.co_lu);
}

static inline struct lov_object *cl2lov(const struct cl_object *obj)
{
	LINVRNT(lov_is_object(&obj->co_lu));
	return container_of0(obj, struct lov_object, lo_cl);
}

static inline struct lu_object *lovsub2lu(struct lovsub_object *los)
{
	return &los->lso_cl.co_lu;
}

static inline struct cl_object *lovsub2cl(struct lovsub_object *los)
{
	return &los->lso_cl;
}

static inline struct lovsub_object *cl2lovsub(const struct cl_object *obj)
{
	LINVRNT(lovsub_is_object(&obj->co_lu));
	return container_of0(obj, struct lovsub_object, lso_cl);
}

static inline struct lovsub_object *lu2lovsub(const struct lu_object *obj)
{
	LINVRNT(lovsub_is_object(obj));
	return container_of0(obj, struct lovsub_object, lso_cl.co_lu);
}

static inline struct lovsub_lock *
cl2lovsub_lock(const struct cl_lock_slice *slice)
{
	LINVRNT(lovsub_is_object(&slice->cls_obj->co_lu));
	return container_of(slice, struct lovsub_lock, lss_cl);
}

static inline struct lovsub_lock *cl2sub_lock(const struct cl_lock *lock)
{
	const struct cl_lock_slice *slice;

	slice = cl_lock_at(lock, &lovsub_device_type);
	LASSERT(slice);
	return cl2lovsub_lock(slice);
}

static inline struct lov_lock *cl2lov_lock(const struct cl_lock_slice *slice)
{
	LINVRNT(lov_is_object(&slice->cls_obj->co_lu));
	return container_of(slice, struct lov_lock, lls_cl);
}

static inline struct lov_page *cl2lov_page(const struct cl_page_slice *slice)
{
	LINVRNT(lov_is_object(&slice->cpl_obj->co_lu));
	return container_of0(slice, struct lov_page, lps_cl);
}

static inline struct lovsub_page *
cl2lovsub_page(const struct cl_page_slice *slice)
{
	LINVRNT(lovsub_is_object(&slice->cpl_obj->co_lu));
	return container_of0(slice, struct lovsub_page, lsb_cl);
}

static inline struct lov_io *cl2lov_io(const struct lu_env *env,
				       const struct cl_io_slice *ios)
{
	struct lov_io *lio;

	lio = container_of(ios, struct lov_io, lis_cl);
	LASSERT(lio == lov_env_io(env));
	return lio;
}

static inline int lov_targets_nr(const struct lov_device *lov)
{
	return lov->ld_lov->desc.ld_tgt_count;
}

static inline struct lov_thread_info *lov_env_info(const struct lu_env *env)
{
	struct lov_thread_info *info;

	info = lu_context_key_get(&env->le_ctx, &lov_key);
	LASSERT(info);
	return info;
}

static inline struct lov_layout_raid0 *lov_r0(struct lov_object *lov)
{
	LASSERT(lov->lo_type == LLT_RAID0);
	LASSERT(lov->lo_lsm->lsm_magic == LOV_MAGIC ||
		lov->lo_lsm->lsm_magic == LOV_MAGIC_V3);
	return &lov->u.raid0;
}

/* lov_pack.c */
int lov_getstripe(struct lov_object *obj, struct lov_stripe_md *lsm,
		  struct lov_user_md __user *lump);

/** @} lov */

#endif<|MERGE_RESOLUTION|>--- conflicted
+++ resolved
@@ -298,10 +298,6 @@
 	struct cl_2queue	lti_cl2q;
 	struct cl_page_list     lti_plist;
 	wait_queue_entry_t	  lti_waiter;
-<<<<<<< HEAD
-	struct cl_attr          lti_attr;
-=======
->>>>>>> bb176f67
 };
 
 /**
