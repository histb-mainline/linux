/*
 * Copyright (c) 2009-2010 Chelsio, Inc. All rights reserved.
 *
 * This software is available to you under a choice of one of two
 * licenses.  You may choose to be licensed under the terms of the GNU
 * General Public License (GPL) Version 2, available from the file
 * COPYING in the main directory of this source tree, or the
 * OpenIB.org BSD license below:
 *
 *     Redistribution and use in source and binary forms, with or
 *     without modification, are permitted provided that the following
 *     conditions are met:
 *
 *      - Redistributions of source code must retain the above
 *	  copyright notice, this list of conditions and the following
 *	  disclaimer.
 *
 *      - Redistributions in binary form must reproduce the above
 *	  copyright notice, this list of conditions and the following
 *	  disclaimer in the documentation and/or other materials
 *	  provided with the distribution.
 *
 * THE SOFTWARE IS PROVIDED "AS IS", WITHOUT WARRANTY OF ANY KIND,
 * EXPRESS OR IMPLIED, INCLUDING BUT NOT LIMITED TO THE WARRANTIES OF
 * MERCHANTABILITY, FITNESS FOR A PARTICULAR PURPOSE AND
 * NONINFRINGEMENT. IN NO EVENT SHALL THE AUTHORS OR COPYRIGHT HOLDERS
 * BE LIABLE FOR ANY CLAIM, DAMAGES OR OTHER LIABILITY, WHETHER IN AN
 * ACTION OF CONTRACT, TORT OR OTHERWISE, ARISING FROM, OUT OF OR IN
 * CONNECTION WITH THE SOFTWARE OR THE USE OR OTHER DEALINGS IN THE
 * SOFTWARE.
 */
#include <linux/module.h>
#include <linux/moduleparam.h>
#include <linux/debugfs.h>

#include <rdma/ib_verbs.h>

#include "iw_cxgb4.h"

#define DRV_VERSION "0.1"

MODULE_AUTHOR("Steve Wise");
MODULE_DESCRIPTION("Chelsio T4 RDMA Driver");
MODULE_LICENSE("Dual BSD/GPL");
MODULE_VERSION(DRV_VERSION);

static LIST_HEAD(uld_ctx_list);
static DEFINE_MUTEX(dev_mutex);

static struct dentry *c4iw_debugfs_root;

struct c4iw_debugfs_data {
	struct c4iw_dev *devp;
	char *buf;
	int bufsize;
	int pos;
};

static int count_idrs(int id, void *p, void *data)
{
	int *countp = data;

	*countp = *countp + 1;
	return 0;
}

static ssize_t debugfs_read(struct file *file, char __user *buf, size_t count,
			    loff_t *ppos)
{
	struct c4iw_debugfs_data *d = file->private_data;

	return simple_read_from_buffer(buf, count, ppos, d->buf, d->pos);
}

static int dump_qp(int id, void *p, void *data)
{
	struct c4iw_qp *qp = p;
	struct c4iw_debugfs_data *qpd = data;
	int space;
	int cc;

	if (id != qp->wq.sq.qid)
		return 0;

	space = qpd->bufsize - qpd->pos - 1;
	if (space == 0)
		return 1;

	if (qp->ep)
		cc = snprintf(qpd->buf + qpd->pos, space,
			     "qp sq id %u rq id %u state %u onchip %u "
			     "ep tid %u state %u %pI4:%u->%pI4:%u\n",
			     qp->wq.sq.qid, qp->wq.rq.qid, (int)qp->attr.state,
			     qp->wq.sq.flags & T4_SQ_ONCHIP,
			     qp->ep->hwtid, (int)qp->ep->com.state,
			     &qp->ep->com.local_addr.sin_addr.s_addr,
			     ntohs(qp->ep->com.local_addr.sin_port),
			     &qp->ep->com.remote_addr.sin_addr.s_addr,
			     ntohs(qp->ep->com.remote_addr.sin_port));
	else
		cc = snprintf(qpd->buf + qpd->pos, space,
			     "qp sq id %u rq id %u state %u onchip %u\n",
			      qp->wq.sq.qid, qp->wq.rq.qid,
			      (int)qp->attr.state,
			      qp->wq.sq.flags & T4_SQ_ONCHIP);
	if (cc < space)
		qpd->pos += cc;
	return 0;
}

static int qp_release(struct inode *inode, struct file *file)
{
	struct c4iw_debugfs_data *qpd = file->private_data;
	if (!qpd) {
		printk(KERN_INFO "%s null qpd?\n", __func__);
		return 0;
	}
	kfree(qpd->buf);
	kfree(qpd);
	return 0;
}

static int qp_open(struct inode *inode, struct file *file)
{
	struct c4iw_debugfs_data *qpd;
	int ret = 0;
	int count = 1;

	qpd = kmalloc(sizeof *qpd, GFP_KERNEL);
	if (!qpd) {
		ret = -ENOMEM;
		goto out;
	}
	qpd->devp = inode->i_private;
	qpd->pos = 0;

	spin_lock_irq(&qpd->devp->lock);
	idr_for_each(&qpd->devp->qpidr, count_idrs, &count);
	spin_unlock_irq(&qpd->devp->lock);

	qpd->bufsize = count * 128;
	qpd->buf = kmalloc(qpd->bufsize, GFP_KERNEL);
	if (!qpd->buf) {
		ret = -ENOMEM;
		goto err1;
	}

	spin_lock_irq(&qpd->devp->lock);
	idr_for_each(&qpd->devp->qpidr, dump_qp, qpd);
	spin_unlock_irq(&qpd->devp->lock);

	qpd->buf[qpd->pos++] = 0;
	file->private_data = qpd;
	goto out;
err1:
	kfree(qpd);
out:
	return ret;
}

static const struct file_operations qp_debugfs_fops = {
	.owner   = THIS_MODULE,
	.open    = qp_open,
	.release = qp_release,
	.read    = debugfs_read,
	.llseek  = default_llseek,
};

static int dump_stag(int id, void *p, void *data)
{
	struct c4iw_debugfs_data *stagd = data;
	int space;
	int cc;

	space = stagd->bufsize - stagd->pos - 1;
	if (space == 0)
		return 1;

	cc = snprintf(stagd->buf + stagd->pos, space, "0x%x\n", id<<8);
	if (cc < space)
		stagd->pos += cc;
	return 0;
}

static int stag_release(struct inode *inode, struct file *file)
{
	struct c4iw_debugfs_data *stagd = file->private_data;
	if (!stagd) {
		printk(KERN_INFO "%s null stagd?\n", __func__);
		return 0;
	}
	kfree(stagd->buf);
	kfree(stagd);
	return 0;
}

static int stag_open(struct inode *inode, struct file *file)
{
	struct c4iw_debugfs_data *stagd;
	int ret = 0;
	int count = 1;

	stagd = kmalloc(sizeof *stagd, GFP_KERNEL);
	if (!stagd) {
		ret = -ENOMEM;
		goto out;
	}
	stagd->devp = inode->i_private;
	stagd->pos = 0;

	spin_lock_irq(&stagd->devp->lock);
	idr_for_each(&stagd->devp->mmidr, count_idrs, &count);
	spin_unlock_irq(&stagd->devp->lock);

	stagd->bufsize = count * sizeof("0x12345678\n");
	stagd->buf = kmalloc(stagd->bufsize, GFP_KERNEL);
	if (!stagd->buf) {
		ret = -ENOMEM;
		goto err1;
	}

	spin_lock_irq(&stagd->devp->lock);
	idr_for_each(&stagd->devp->mmidr, dump_stag, stagd);
	spin_unlock_irq(&stagd->devp->lock);

	stagd->buf[stagd->pos++] = 0;
	file->private_data = stagd;
	goto out;
err1:
	kfree(stagd);
out:
	return ret;
}

static const struct file_operations stag_debugfs_fops = {
	.owner   = THIS_MODULE,
	.open    = stag_open,
	.release = stag_release,
	.read    = debugfs_read,
	.llseek  = default_llseek,
};

static int setup_debugfs(struct c4iw_dev *devp)
{
	struct dentry *de;

	if (!devp->debugfs_root)
		return -1;

	de = debugfs_create_file("qps", S_IWUSR, devp->debugfs_root,
				 (void *)devp, &qp_debugfs_fops);
	if (de && de->d_inode)
		de->d_inode->i_size = 4096;

	de = debugfs_create_file("stags", S_IWUSR, devp->debugfs_root,
				 (void *)devp, &stag_debugfs_fops);
	if (de && de->d_inode)
		de->d_inode->i_size = 4096;
	return 0;
}

void c4iw_release_dev_ucontext(struct c4iw_rdev *rdev,
			       struct c4iw_dev_ucontext *uctx)
{
	struct list_head *pos, *nxt;
	struct c4iw_qid_list *entry;

	mutex_lock(&uctx->lock);
	list_for_each_safe(pos, nxt, &uctx->qpids) {
		entry = list_entry(pos, struct c4iw_qid_list, entry);
		list_del_init(&entry->entry);
		if (!(entry->qid & rdev->qpmask))
			c4iw_put_resource(&rdev->resource.qid_fifo, entry->qid,
					  &rdev->resource.qid_fifo_lock);
		kfree(entry);
	}

	list_for_each_safe(pos, nxt, &uctx->qpids) {
		entry = list_entry(pos, struct c4iw_qid_list, entry);
		list_del_init(&entry->entry);
		kfree(entry);
	}
	mutex_unlock(&uctx->lock);
}

void c4iw_init_dev_ucontext(struct c4iw_rdev *rdev,
			    struct c4iw_dev_ucontext *uctx)
{
	INIT_LIST_HEAD(&uctx->qpids);
	INIT_LIST_HEAD(&uctx->cqids);
	mutex_init(&uctx->lock);
}

/* Caller takes care of locking if needed */
static int c4iw_rdev_open(struct c4iw_rdev *rdev)
{
	int err;

	c4iw_init_dev_ucontext(rdev, &rdev->uctx);

	/*
	 * qpshift is the number of bits to shift the qpid left in order
	 * to get the correct address of the doorbell for that qp.
	 */
	rdev->qpshift = PAGE_SHIFT - ilog2(rdev->lldi.udb_density);
	rdev->qpmask = rdev->lldi.udb_density - 1;
	rdev->cqshift = PAGE_SHIFT - ilog2(rdev->lldi.ucq_density);
	rdev->cqmask = rdev->lldi.ucq_density - 1;
	PDBG("%s dev %s stag start 0x%0x size 0x%0x num stags %d "
	     "pbl start 0x%0x size 0x%0x rq start 0x%0x size 0x%0x "
	     "qp qid start %u size %u cq qid start %u size %u\n",
	     __func__, pci_name(rdev->lldi.pdev), rdev->lldi.vr->stag.start,
	     rdev->lldi.vr->stag.size, c4iw_num_stags(rdev),
	     rdev->lldi.vr->pbl.start,
	     rdev->lldi.vr->pbl.size, rdev->lldi.vr->rq.start,
	     rdev->lldi.vr->rq.size,
	     rdev->lldi.vr->qp.start,
	     rdev->lldi.vr->qp.size,
	     rdev->lldi.vr->cq.start,
	     rdev->lldi.vr->cq.size);
	PDBG("udb len 0x%x udb base %p db_reg %p gts_reg %p qpshift %lu "
	     "qpmask 0x%x cqshift %lu cqmask 0x%x\n",
	     (unsigned)pci_resource_len(rdev->lldi.pdev, 2),
	     (void *)pci_resource_start(rdev->lldi.pdev, 2),
	     rdev->lldi.db_reg,
	     rdev->lldi.gts_reg,
	     rdev->qpshift, rdev->qpmask,
	     rdev->cqshift, rdev->cqmask);

	if (c4iw_num_stags(rdev) == 0) {
		err = -EINVAL;
		goto err1;
	}

	err = c4iw_init_resource(rdev, c4iw_num_stags(rdev), T4_MAX_NUM_PD);
	if (err) {
		printk(KERN_ERR MOD "error %d initializing resources\n", err);
		goto err1;
	}
	err = c4iw_pblpool_create(rdev);
	if (err) {
		printk(KERN_ERR MOD "error %d initializing pbl pool\n", err);
		goto err2;
	}
	err = c4iw_rqtpool_create(rdev);
	if (err) {
		printk(KERN_ERR MOD "error %d initializing rqt pool\n", err);
		goto err3;
	}
	err = c4iw_ocqp_pool_create(rdev);
	if (err) {
		printk(KERN_ERR MOD "error %d initializing ocqp pool\n", err);
		goto err4;
	}
	return 0;
err4:
	c4iw_rqtpool_destroy(rdev);
err3:
	c4iw_pblpool_destroy(rdev);
err2:
	c4iw_destroy_resource(&rdev->resource);
err1:
	return err;
}

static void c4iw_rdev_close(struct c4iw_rdev *rdev)
{
	c4iw_pblpool_destroy(rdev);
	c4iw_rqtpool_destroy(rdev);
	c4iw_destroy_resource(&rdev->resource);
}

struct uld_ctx {
	struct list_head entry;
	struct cxgb4_lld_info lldi;
	struct c4iw_dev *dev;
};

static void c4iw_remove(struct uld_ctx *ctx)
{
<<<<<<< HEAD
	PDBG("%s c4iw_dev %p\n", __func__,  dev);
	list_del(&dev->entry);
	if (dev->registered)
		c4iw_unregister_device(dev);
	c4iw_rdev_close(&dev->rdev);
	idr_destroy(&dev->cqidr);
	idr_destroy(&dev->qpidr);
	idr_destroy(&dev->mmidr);
	iounmap(dev->rdev.oc_mw_kva);
	ib_dealloc_device(&dev->ibdev);
=======
	PDBG("%s c4iw_dev %p\n", __func__,  ctx->dev);
	c4iw_unregister_device(ctx->dev);
	c4iw_rdev_close(&ctx->dev->rdev);
	idr_destroy(&ctx->dev->cqidr);
	idr_destroy(&ctx->dev->qpidr);
	idr_destroy(&ctx->dev->mmidr);
	iounmap(ctx->dev->rdev.oc_mw_kva);
	ib_dealloc_device(&ctx->dev->ibdev);
	ctx->dev = NULL;
>>>>>>> d762f438
}

static struct c4iw_dev *c4iw_alloc(const struct cxgb4_lld_info *infop)
{
	struct c4iw_dev *devp;
	int ret;

	devp = (struct c4iw_dev *)ib_alloc_device(sizeof(*devp));
	if (!devp) {
		printk(KERN_ERR MOD "Cannot allocate ib device\n");
		return ERR_PTR(-ENOMEM);
	}
	devp->rdev.lldi = *infop;

	devp->rdev.oc_mw_pa = pci_resource_start(devp->rdev.lldi.pdev, 2) +
		(pci_resource_len(devp->rdev.lldi.pdev, 2) -
		 roundup_pow_of_two(devp->rdev.lldi.vr->ocq.size));
	devp->rdev.oc_mw_kva = ioremap_wc(devp->rdev.oc_mw_pa,
					       devp->rdev.lldi.vr->ocq.size);

	PDBG(KERN_INFO MOD "ocq memory: "
	       "hw_start 0x%x size %u mw_pa 0x%lx mw_kva %p\n",
	       devp->rdev.lldi.vr->ocq.start, devp->rdev.lldi.vr->ocq.size,
	       devp->rdev.oc_mw_pa, devp->rdev.oc_mw_kva);

	ret = c4iw_rdev_open(&devp->rdev);
	if (ret) {
		mutex_unlock(&dev_mutex);
		printk(KERN_ERR MOD "Unable to open CXIO rdev err %d\n", ret);
		ib_dealloc_device(&devp->ibdev);
		return ERR_PTR(ret);
	}

	idr_init(&devp->cqidr);
	idr_init(&devp->qpidr);
	idr_init(&devp->mmidr);
	spin_lock_init(&devp->lock);

	if (c4iw_debugfs_root) {
		devp->debugfs_root = debugfs_create_dir(
					pci_name(devp->rdev.lldi.pdev),
					c4iw_debugfs_root);
		setup_debugfs(devp);
	}
	return devp;
}

static void *c4iw_uld_add(const struct cxgb4_lld_info *infop)
{
	struct uld_ctx *ctx;
	static int vers_printed;
	int i;

	if (!vers_printed++)
		printk(KERN_INFO MOD "Chelsio T4 RDMA Driver - version %s\n",
		       DRV_VERSION);

	ctx = kzalloc(sizeof *ctx, GFP_KERNEL);
	if (!ctx) {
		ctx = ERR_PTR(-ENOMEM);
		goto out;
	}
	ctx->lldi = *infop;

	PDBG("%s found device %s nchan %u nrxq %u ntxq %u nports %u\n",
	     __func__, pci_name(ctx->lldi.pdev),
	     ctx->lldi.nchan, ctx->lldi.nrxq,
	     ctx->lldi.ntxq, ctx->lldi.nports);

	mutex_lock(&dev_mutex);
	list_add_tail(&ctx->entry, &uld_ctx_list);
	mutex_unlock(&dev_mutex);

	for (i = 0; i < ctx->lldi.nrxq; i++)
		PDBG("rxqid[%u] %u\n", i, ctx->lldi.rxq_ids[i]);
out:
	return ctx;
}

static int c4iw_uld_rx_handler(void *handle, const __be64 *rsp,
			const struct pkt_gl *gl)
{
	struct uld_ctx *ctx = handle;
	struct c4iw_dev *dev = ctx->dev;
	struct sk_buff *skb;
	const struct cpl_act_establish *rpl;
	unsigned int opcode;

	if (gl == NULL) {
		/* omit RSS and rsp_ctrl at end of descriptor */
		unsigned int len = 64 - sizeof(struct rsp_ctrl) - 8;

		skb = alloc_skb(256, GFP_ATOMIC);
		if (!skb)
			goto nomem;
		__skb_put(skb, len);
		skb_copy_to_linear_data(skb, &rsp[1], len);
	} else if (gl == CXGB4_MSG_AN) {
		const struct rsp_ctrl *rc = (void *)rsp;

		u32 qid = be32_to_cpu(rc->pldbuflen_qid);
		c4iw_ev_handler(dev, qid);
		return 0;
	} else {
		skb = cxgb4_pktgl_to_skb(gl, 128, 128);
		if (unlikely(!skb))
			goto nomem;
	}

	rpl = cplhdr(skb);
	opcode = rpl->ot.opcode;

	if (c4iw_handlers[opcode])
		c4iw_handlers[opcode](dev, skb);
	else
		printk(KERN_INFO "%s no handler opcode 0x%x...\n", __func__,
		       opcode);

	return 0;
nomem:
	return -1;
}

static int c4iw_uld_state_change(void *handle, enum cxgb4_state new_state)
{
	struct uld_ctx *ctx = handle;

	PDBG("%s new_state %u\n", __func__, new_state);
	switch (new_state) {
	case CXGB4_STATE_UP:
		printk(KERN_INFO MOD "%s: Up\n", pci_name(ctx->lldi.pdev));
		if (!ctx->dev) {
			int ret = 0;

			ctx->dev = c4iw_alloc(&ctx->lldi);
			if (!IS_ERR(ctx->dev))
				ret = c4iw_register_device(ctx->dev);
			if (IS_ERR(ctx->dev) || ret)
				printk(KERN_ERR MOD
				       "%s: RDMA registration failed: %d\n",
				       pci_name(ctx->lldi.pdev), ret);
		}
		break;
	case CXGB4_STATE_DOWN:
		printk(KERN_INFO MOD "%s: Down\n",
		       pci_name(ctx->lldi.pdev));
		if (ctx->dev)
			c4iw_remove(ctx);
		break;
	case CXGB4_STATE_START_RECOVERY:
		printk(KERN_INFO MOD "%s: Fatal Error\n",
<<<<<<< HEAD
		       pci_name(dev->rdev.lldi.pdev));
		dev->rdev.flags |= T4_FATAL_ERROR;
		if (dev->registered) {
			struct ib_event event;

			memset(&event, 0, sizeof event);
			event.event  = IB_EVENT_DEVICE_FATAL;
			event.device = &dev->ibdev;
			ib_dispatch_event(&event);
			c4iw_unregister_device(dev);
=======
		       pci_name(ctx->lldi.pdev));
		if (ctx->dev) {
			struct ib_event event;

			ctx->dev->rdev.flags |= T4_FATAL_ERROR;
			memset(&event, 0, sizeof event);
			event.event  = IB_EVENT_DEVICE_FATAL;
			event.device = &ctx->dev->ibdev;
			ib_dispatch_event(&event);
			c4iw_remove(ctx);
>>>>>>> d762f438
		}
		break;
	case CXGB4_STATE_DETACH:
		printk(KERN_INFO MOD "%s: Detach\n",
		       pci_name(ctx->lldi.pdev));
		if (ctx->dev)
			c4iw_remove(ctx);
		break;
	}
	return 0;
}

static struct cxgb4_uld_info c4iw_uld_info = {
	.name = DRV_NAME,
	.add = c4iw_uld_add,
	.rx_handler = c4iw_uld_rx_handler,
	.state_change = c4iw_uld_state_change,
};

static int __init c4iw_init_module(void)
{
	int err;

	err = c4iw_cm_init();
	if (err)
		return err;

	c4iw_debugfs_root = debugfs_create_dir(DRV_NAME, NULL);
	if (!c4iw_debugfs_root)
		printk(KERN_WARNING MOD
		       "could not create debugfs entry, continuing\n");

	cxgb4_register_uld(CXGB4_ULD_RDMA, &c4iw_uld_info);

	return 0;
}

static void __exit c4iw_exit_module(void)
{
	struct uld_ctx *ctx, *tmp;

	mutex_lock(&dev_mutex);
	list_for_each_entry_safe(ctx, tmp, &uld_ctx_list, entry) {
		if (ctx->dev)
			c4iw_remove(ctx);
		kfree(ctx);
	}
	mutex_unlock(&dev_mutex);
	cxgb4_unregister_uld(CXGB4_ULD_RDMA);
	c4iw_cm_term();
	debugfs_remove_recursive(c4iw_debugfs_root);
}

module_init(c4iw_init_module);
module_exit(c4iw_exit_module);<|MERGE_RESOLUTION|>--- conflicted
+++ resolved
@@ -378,18 +378,6 @@
 
 static void c4iw_remove(struct uld_ctx *ctx)
 {
-<<<<<<< HEAD
-	PDBG("%s c4iw_dev %p\n", __func__,  dev);
-	list_del(&dev->entry);
-	if (dev->registered)
-		c4iw_unregister_device(dev);
-	c4iw_rdev_close(&dev->rdev);
-	idr_destroy(&dev->cqidr);
-	idr_destroy(&dev->qpidr);
-	idr_destroy(&dev->mmidr);
-	iounmap(dev->rdev.oc_mw_kva);
-	ib_dealloc_device(&dev->ibdev);
-=======
 	PDBG("%s c4iw_dev %p\n", __func__,  ctx->dev);
 	c4iw_unregister_device(ctx->dev);
 	c4iw_rdev_close(&ctx->dev->rdev);
@@ -399,7 +387,6 @@
 	iounmap(ctx->dev->rdev.oc_mw_kva);
 	ib_dealloc_device(&ctx->dev->ibdev);
 	ctx->dev = NULL;
->>>>>>> d762f438
 }
 
 static struct c4iw_dev *c4iw_alloc(const struct cxgb4_lld_info *infop)
@@ -551,18 +538,6 @@
 		break;
 	case CXGB4_STATE_START_RECOVERY:
 		printk(KERN_INFO MOD "%s: Fatal Error\n",
-<<<<<<< HEAD
-		       pci_name(dev->rdev.lldi.pdev));
-		dev->rdev.flags |= T4_FATAL_ERROR;
-		if (dev->registered) {
-			struct ib_event event;
-
-			memset(&event, 0, sizeof event);
-			event.event  = IB_EVENT_DEVICE_FATAL;
-			event.device = &dev->ibdev;
-			ib_dispatch_event(&event);
-			c4iw_unregister_device(dev);
-=======
 		       pci_name(ctx->lldi.pdev));
 		if (ctx->dev) {
 			struct ib_event event;
@@ -573,7 +548,6 @@
 			event.device = &ctx->dev->ibdev;
 			ib_dispatch_event(&event);
 			c4iw_remove(ctx);
->>>>>>> d762f438
 		}
 		break;
 	case CXGB4_STATE_DETACH:
