--- conflicted
+++ resolved
@@ -166,10 +166,7 @@
 	struct gpio_chip chip;
 	struct irq_chip irqchip;
 	void __iomem *regs;
-<<<<<<< HEAD
-=======
 	unsigned int irq;
->>>>>>> a7196caf
 	unsigned int intr_lines[16];
 	const struct chv_community *community;
 	u32 saved_intmask;
