--- conflicted
+++ resolved
@@ -459,12 +459,7 @@
 extern bool iommu_present(const struct bus_type *bus);
 extern bool device_iommu_capable(struct device *dev, enum iommu_cap cap);
 extern bool iommu_group_has_isolated_msi(struct iommu_group *group);
-<<<<<<< HEAD
 extern struct iommu_domain *iommu_domain_alloc(const struct bus_type *bus);
-extern struct iommu_group *iommu_group_get_by_id(int id);
-=======
-extern struct iommu_domain *iommu_domain_alloc(struct bus_type *bus);
->>>>>>> e51b4198
 extern void iommu_domain_free(struct iommu_domain *domain);
 extern int iommu_attach_device(struct iommu_domain *domain,
 			       struct device *dev);
@@ -1170,15 +1165,14 @@
 	return false;
 }
 
-static inline bool pasid_valid(ioasid_t ioasid)
-{
-	return ioasid != IOMMU_PASID_INVALID;
-}
-
 #ifdef CONFIG_IOMMU_SVA
 static inline void mm_pasid_init(struct mm_struct *mm)
 {
 	mm->pasid = IOMMU_PASID_INVALID;
+}
+static inline bool mm_valid_pasid(struct mm_struct *mm)
+{
+	return mm->pasid != IOMMU_PASID_INVALID;
 }
 void mm_pasid_drop(struct mm_struct *mm);
 struct iommu_sva *iommu_sva_bind_device(struct device *dev,
@@ -1201,6 +1195,7 @@
 	return IOMMU_PASID_INVALID;
 }
 static inline void mm_pasid_init(struct mm_struct *mm) {}
+static inline bool mm_valid_pasid(struct mm_struct *mm) { return false; }
 static inline void mm_pasid_drop(struct mm_struct *mm) {}
 #endif /* CONFIG_IOMMU_SVA */
 
