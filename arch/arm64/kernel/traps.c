--- conflicted
+++ resolved
@@ -57,11 +57,7 @@
 	"Error"
 };
 
-<<<<<<< HEAD
-int show_unhandled_signals = 1;
-=======
 int show_unhandled_signals = 0;
->>>>>>> 661e50bc
 
 static void dump_backtrace_entry(unsigned long where)
 {
@@ -658,24 +654,12 @@
 }
 #endif
 
-<<<<<<< HEAD
-asmlinkage void do_serror(struct pt_regs *regs, unsigned int esr)
-{
-	nmi_enter();
-
-=======
 void __noreturn arm64_serror_panic(struct pt_regs *regs, u32 esr)
 {
->>>>>>> 661e50bc
 	console_verbose();
 
 	pr_crit("SError Interrupt on CPU%d, code 0x%08x -- %s\n",
 		smp_processor_id(), esr, esr_get_class_string(esr));
-<<<<<<< HEAD
-	__show_regs(regs);
-
-	panic("Asynchronous SError Interrupt");
-=======
 	if (regs)
 		__show_regs(regs);
 
@@ -722,7 +706,6 @@
 		arm64_serror_panic(regs, esr);
 
 	nmi_exit();
->>>>>>> 661e50bc
 }
 
 void __pte_error(const char *file, int line, unsigned long val)
