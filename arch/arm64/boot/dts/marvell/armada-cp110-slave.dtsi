/*
 * Copyright (C) 2016 Marvell Technology Group Ltd.
 *
 * This file is dual-licensed: you can use it either under the terms
 * of the GPLv2 or the X11 license, at your option. Note that this dual
 * licensing only applies to this file, and not this project as a
 * whole.
 *
 *  a) This library is free software; you can redistribute it and/or
 *     modify it under the terms of the GNU General Public License as
 *     published by the Free Software Foundation; either version 2 of the
 *     License, or (at your option) any later version.
 *
 *     This library is distributed in the hope that it will be useful,
 *     but WITHOUT ANY WARRANTY; without even the implied warranty of
 *     MERCHANTABILITY or FITNESS FOR A PARTICULAR PURPOSE.  See the
 *     GNU General Public License for more details.
 *
 * Or, alternatively,
 *
 *  b) Permission is hereby granted, free of charge, to any person
 *     obtaining a copy of this software and associated documentation
 *     files (the "Software"), to deal in the Software without
 *     restriction, including without limitation the rights to use,
 *     copy, modify, merge, publish, distribute, sublicense, and/or
 *     sell copies of the Software, and to permit persons to whom the
 *     Software is furnished to do so, subject to the following
 *     conditions:
 *
 *     The above copyright notice and this permission notice shall be
 *     included in all copies or substantial portions of the Software.
 *
 *     THE SOFTWARE IS PROVIDED "AS IS", WITHOUT WARRANTY OF ANY KIND,
 *     EXPRESS OR IMPLIED, INCLUDING BUT NOT LIMITED TO THE WARRANTIES
 *     OF MERCHANTABILITY, FITNESS FOR A PARTICULAR PURPOSE AND
 *     NONINFRINGEMENT. IN NO EVENT SHALL THE AUTHORS OR COPYRIGHT
 *     HOLDERS BE LIABLE FOR ANY CLAIM, DAMAGES OR OTHER LIABILITY,
 *     WHETHER IN AN ACTION OF CONTRACT, TORT OR OTHERWISE, ARISING
 *     FROM, OUT OF OR IN CONNECTION WITH THE SOFTWARE OR THE USE OR
 *     OTHER DEALINGS IN THE SOFTWARE.
 */

/*
 * Device Tree file for Marvell Armada CP110 Slave.
 */

#define ICU_GRP_NSR 0x0

/ {
	cp110-slave {
		#address-cells = <2>;
		#size-cells = <2>;
		compatible = "simple-bus";
		interrupt-parent = <&cps_icu>;
		ranges;

		config-space@f4000000 {
			#address-cells = <1>;
			#size-cells = <1>;
			compatible = "simple-bus";
			ranges = <0x0 0x0 0xf4000000 0x2000000>;

			cps_rtc: rtc@284000 {
				compatible = "marvell,armada-8k-rtc";
				reg = <0x284000 0x20>, <0x284080 0x24>;
				reg-names = "rtc", "rtc-soc";
				interrupts = <GIC_SPI 71 IRQ_TYPE_LEVEL_HIGH>;
			};

			cps_ethernet: ethernet@0 {
				compatible = "marvell,armada-7k-pp22";
				reg = <0x0 0x100000>, <0x129000 0xb000>;
				clocks = <&cps_clk 1 3>, <&cps_clk 1 9>, <&cps_clk 1 5>;
				clock-names = "pp_clk", "gop_clk", "mg_clk";
				status = "disabled";
				dma-coherent;

				cps_eth0: eth0 {
					interrupts = <ICU_GRP_NSR 39 IRQ_TYPE_LEVEL_HIGH>;
					port-id = <0>;
					gop-port-id = <0>;
					status = "disabled";
				};

				cps_eth1: eth1 {
					interrupts = <ICU_GRP_NSR 40 IRQ_TYPE_LEVEL_HIGH>;
					port-id = <1>;
					gop-port-id = <2>;
					status = "disabled";
				};

				cps_eth2: eth2 {
					interrupts = <ICU_GRP_NSR 41 IRQ_TYPE_LEVEL_HIGH>;
					port-id = <2>;
					gop-port-id = <3>;
					status = "disabled";
				};
			};

			cps_mdio: mdio@12a200 {
				#address-cells = <1>;
				#size-cells = <0>;
				compatible = "marvell,orion-mdio";
				reg = <0x12a200 0x10>;
				clocks = <&cps_clk 1 9>, <&cps_clk 1 5>;
				status = "disabled";
			};

			cps_xmdio: mdio@12a600 {
				#address-cells = <1>;
				#size-cells = <0>;
				compatible = "marvell,xmdio";
				reg = <0x12a600 0x10>;
				status = "disabled";
			};

			cps_icu: interrupt-controller@1e0000 {
				compatible = "marvell,cp110-icu";
				reg = <0x1e0000 0x10>;
				#interrupt-cells = <3>;
				interrupt-controller;
				msi-parent = <&gicp>;
			};

			cps_syscon0: system-controller@440000 {
				compatible = "syscon", "simple-mfd";
				reg = <0x440000 0x1000>;

				cps_clk: clock {
					compatible = "marvell,cp110-clock";
					#clock-cells = <2>;
				};

				cps_gpio1: gpio@100 {
					compatible = "marvell,armada-8k-gpio";
					offset = <0x100>;
					ngpios = <32>;
					gpio-controller;
					#gpio-cells = <2>;
					gpio-ranges = <&cps_pinctrl 0 0 32>;
					status = "disabled";

				};

				cps_gpio2: gpio@140 {
					compatible = "marvell,armada-8k-gpio";
					offset = <0x140>;
					ngpios = <31>;
					gpio-controller;
					#gpio-cells = <2>;
					gpio-ranges = <&cps_pinctrl 0 32 31>;
					status = "disabled";
				};

			};

			cps_sata0: sata@540000 {
				compatible = "marvell,armada-8k-ahci",
					     "generic-ahci";
				reg = <0x540000 0x30000>;
				interrupts = <ICU_GRP_NSR 107 IRQ_TYPE_LEVEL_HIGH>;
				clocks = <&cps_clk 1 15>;
				status = "disabled";
			};

			cps_usb3_0: usb3@500000 {
				compatible = "marvell,armada-8k-xhci",
					     "generic-xhci";
				reg = <0x500000 0x4000>;
				dma-coherent;
				interrupts = <ICU_GRP_NSR 106 IRQ_TYPE_LEVEL_HIGH>;
				clocks = <&cps_clk 1 22>;
				status = "disabled";
			};

			cps_usb3_1: usb3@510000 {
				compatible = "marvell,armada-8k-xhci",
					     "generic-xhci";
				reg = <0x510000 0x4000>;
				dma-coherent;
				interrupts = <ICU_GRP_NSR 105 IRQ_TYPE_LEVEL_HIGH>;
				clocks = <&cps_clk 1 23>;
				status = "disabled";
			};

			cps_xor0: xor@6a0000 {
				compatible = "marvell,armada-7k-xor", "marvell,xor-v2";
				reg = <0x6a0000 0x1000>,
				      <0x6b0000 0x1000>;
				dma-coherent;
				msi-parent = <&gic_v2m0>;
				clocks = <&cps_clk 1 8>;
			};

			cps_xor1: xor@6c0000 {
				compatible = "marvell,armada-7k-xor", "marvell,xor-v2";
				reg = <0x6c0000 0x1000>,
				      <0x6d0000 0x1000>;
				dma-coherent;
				msi-parent = <&gic_v2m0>;
				clocks = <&cps_clk 1 7>;
			};

			cps_spi0: spi@700600 {
				compatible = "marvell,armada-380-spi";
				reg = <0x700600 0x50>;
				#address-cells = <0x1>;
				#size-cells = <0x0>;
				cell-index = <3>;
				clocks = <&cps_clk 1 21>;
				status = "disabled";
			};

			cps_spi1: spi@700680 {
				compatible = "marvell,armada-380-spi";
				reg = <0x700680 0x50>;
				#address-cells = <1>;
				#size-cells = <0>;
				cell-index = <4>;
				clocks = <&cps_clk 1 21>;
				status = "disabled";
			};

			cps_i2c0: i2c@701000 {
				compatible = "marvell,mv78230-i2c";
				reg = <0x701000 0x20>;
				#address-cells = <1>;
				#size-cells = <0>;
				interrupts = <ICU_GRP_NSR 120 IRQ_TYPE_LEVEL_HIGH>;
				clocks = <&cps_clk 1 21>;
				status = "disabled";
			};

			cps_i2c1: i2c@701100 {
				compatible = "marvell,mv78230-i2c";
				reg = <0x701100 0x20>;
				#address-cells = <1>;
				#size-cells = <0>;
				interrupts = <ICU_GRP_NSR 121 IRQ_TYPE_LEVEL_HIGH>;
				clocks = <&cps_clk 1 21>;
				status = "disabled";
			};

			cps_trng: trng@760000 {
				compatible = "marvell,armada-8k-rng", "inside-secure,safexcel-eip76";
				reg = <0x760000 0x7d>;
				interrupts = <ICU_GRP_NSR 95 IRQ_TYPE_LEVEL_HIGH>;
				clocks = <&cps_clk 1 25>;
				status = "okay";
			};

			cps_crypto: crypto@800000 {
				compatible = "inside-secure,safexcel-eip197";
				reg = <0x800000 0x200000>;
<<<<<<< HEAD
				interrupts = <ICU_GRP_NSR 87 (IRQ_TYPE_EDGE_RISING
				| IRQ_TYPE_LEVEL_HIGH)>,
					     <ICU_GRP_NSR 88 IRQ_TYPE_LEVEL_HIGH>,
					     <ICU_GRP_NSR 89 IRQ_TYPE_LEVEL_HIGH>,
					     <ICU_GRP_NSR 90 IRQ_TYPE_LEVEL_HIGH>,
					     <ICU_GRP_NSR 91 IRQ_TYPE_LEVEL_HIGH>,
					     <ICU_GRP_NSR 92 IRQ_TYPE_LEVEL_HIGH>;
=======
				interrupts = <GIC_SPI 34 IRQ_TYPE_LEVEL_HIGH>,
					     <GIC_SPI 278 IRQ_TYPE_LEVEL_HIGH>,
					     <GIC_SPI 279 IRQ_TYPE_LEVEL_HIGH>,
					     <GIC_SPI 280 IRQ_TYPE_LEVEL_HIGH>,
					     <GIC_SPI 281 IRQ_TYPE_LEVEL_HIGH>,
					     <GIC_SPI 282 IRQ_TYPE_LEVEL_HIGH>;
>>>>>>> 44f73dc4
				interrupt-names = "mem", "ring0", "ring1",
						  "ring2", "ring3", "eip";
				clocks = <&cps_clk 1 26>;
				dma-mask = <0xff 0xffffffff>;
				/*
				 * The cryptographic engine found on the cp110
				 * master is enabled by default at the SoC
				 * level. Because it is not possible as of now
				 * to enable two cryptographic engines in
				 * parallel, disable this one by default.
				 */
				status = "disabled";
			};
		};

		cps_pcie0: pcie@f4600000 {
			compatible = "marvell,armada8k-pcie", "snps,dw-pcie";
			reg = <0 0xf4600000 0 0x10000>,
			      <0 0xfaf00000 0 0x80000>;
			reg-names = "ctrl", "config";
			#address-cells = <3>;
			#size-cells = <2>;
			#interrupt-cells = <1>;
			device_type = "pci";
			dma-coherent;
			msi-parent = <&gic_v2m0>;

			bus-range = <0 0xff>;
			ranges =
				/* downstream I/O */
				<0x81000000 0 0xfd000000 0  0xfd000000 0 0x10000
				/* non-prefetchable memory */
				0x82000000 0 0xfa000000 0  0xfa000000 0 0xf00000>;
			interrupt-map-mask = <0 0 0 0>;
			interrupt-map = <0 0 0 0 &cps_icu 0 ICU_GRP_NSR 22 IRQ_TYPE_LEVEL_HIGH>;
			interrupts = <ICU_GRP_NSR 22 IRQ_TYPE_LEVEL_HIGH>;
			num-lanes = <1>;
			clocks = <&cps_clk 1 13>;
			status = "disabled";
		};

		cps_pcie1: pcie@f4620000 {
			compatible = "marvell,armada8k-pcie", "snps,dw-pcie";
			reg = <0 0xf4620000 0 0x10000>,
			      <0 0xfbf00000 0 0x80000>;
			reg-names = "ctrl", "config";
			#address-cells = <3>;
			#size-cells = <2>;
			#interrupt-cells = <1>;
			device_type = "pci";
			dma-coherent;
			msi-parent = <&gic_v2m0>;

			bus-range = <0 0xff>;
			ranges =
				/* downstream I/O */
				<0x81000000 0 0xfd010000 0  0xfd010000 0 0x10000
				/* non-prefetchable memory */
				0x82000000 0 0xfb000000 0  0xfb000000 0 0xf00000>;
			interrupt-map-mask = <0 0 0 0>;
			interrupt-map = <0 0 0 0 &cps_icu 0 ICU_GRP_NSR 24 IRQ_TYPE_LEVEL_HIGH>;
			interrupts = <ICU_GRP_NSR 24 IRQ_TYPE_LEVEL_HIGH>;

			num-lanes = <1>;
			clocks = <&cps_clk 1 11>;
			status = "disabled";
		};

		cps_pcie2: pcie@f4640000 {
			compatible = "marvell,armada8k-pcie", "snps,dw-pcie";
			reg = <0 0xf4640000 0 0x10000>,
			      <0 0xfcf00000 0 0x80000>;
			reg-names = "ctrl", "config";
			#address-cells = <3>;
			#size-cells = <2>;
			#interrupt-cells = <1>;
			device_type = "pci";
			dma-coherent;
			msi-parent = <&gic_v2m0>;

			bus-range = <0 0xff>;
			ranges =
				/* downstream I/O */
				<0x81000000 0 0xfd020000 0  0xfd020000 0 0x10000
				/* non-prefetchable memory */
				0x82000000 0 0xfc000000 0  0xfc000000 0 0xf00000>;
			interrupt-map-mask = <0 0 0 0>;
			interrupt-map = <0 0 0 0 &cps_icu 0 ICU_GRP_NSR 23 IRQ_TYPE_LEVEL_HIGH>;
			interrupts = <ICU_GRP_NSR 23 IRQ_TYPE_LEVEL_HIGH>;

			num-lanes = <1>;
			clocks = <&cps_clk 1 12>;
			status = "disabled";
		};
	};
};<|MERGE_RESOLUTION|>--- conflicted
+++ resolved
@@ -252,22 +252,12 @@
 			cps_crypto: crypto@800000 {
 				compatible = "inside-secure,safexcel-eip197";
 				reg = <0x800000 0x200000>;
-<<<<<<< HEAD
-				interrupts = <ICU_GRP_NSR 87 (IRQ_TYPE_EDGE_RISING
-				| IRQ_TYPE_LEVEL_HIGH)>,
+				interrupts = <ICU_GRP_NSR 87 IRQ_TYPE_LEVEL_HIGH>,
 					     <ICU_GRP_NSR 88 IRQ_TYPE_LEVEL_HIGH>,
 					     <ICU_GRP_NSR 89 IRQ_TYPE_LEVEL_HIGH>,
 					     <ICU_GRP_NSR 90 IRQ_TYPE_LEVEL_HIGH>,
 					     <ICU_GRP_NSR 91 IRQ_TYPE_LEVEL_HIGH>,
 					     <ICU_GRP_NSR 92 IRQ_TYPE_LEVEL_HIGH>;
-=======
-				interrupts = <GIC_SPI 34 IRQ_TYPE_LEVEL_HIGH>,
-					     <GIC_SPI 278 IRQ_TYPE_LEVEL_HIGH>,
-					     <GIC_SPI 279 IRQ_TYPE_LEVEL_HIGH>,
-					     <GIC_SPI 280 IRQ_TYPE_LEVEL_HIGH>,
-					     <GIC_SPI 281 IRQ_TYPE_LEVEL_HIGH>,
-					     <GIC_SPI 282 IRQ_TYPE_LEVEL_HIGH>;
->>>>>>> 44f73dc4
 				interrupt-names = "mem", "ring0", "ring1",
 						  "ring2", "ring3", "eip";
 				clocks = <&cps_clk 1 26>;
