--- conflicted
+++ resolved
@@ -455,11 +455,8 @@
 454	common	futex_wake			sys_futex_wake
 455	common	futex_wait			sys_futex_wait
 456	common	futex_requeue			sys_futex_requeue
-<<<<<<< HEAD
 457	common	statmount			sys_statmount
 458	common	listmount			sys_listmount
-=======
-457	common	lsm_get_self_attr		sys_lsm_get_self_attr
-458	common	lsm_set_self_attr		sys_lsm_set_self_attr
-459	common	lsm_list_modules		sys_lsm_list_modules
->>>>>>> f1bb47a3
+459	common	lsm_get_self_attr		sys_lsm_get_self_attr
+460	common	lsm_set_self_attr		sys_lsm_set_self_attr
+461	common	lsm_list_modules		sys_lsm_list_modules