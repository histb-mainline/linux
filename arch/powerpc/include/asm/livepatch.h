--- conflicted
+++ resolved
@@ -10,16 +10,6 @@
 #include <linux/sched.h>
 #include <linux/sched/task_stack.h>
 
-<<<<<<< HEAD
-#ifdef CONFIG_LIVEPATCH
-static inline void klp_arch_set_pc(struct ftrace_regs *fregs, unsigned long ip)
-{
-	ftrace_instruction_pointer_set(fregs, ip);
-}
-#endif /* CONFIG_LIVEPATCH */
-
-=======
->>>>>>> 88084a3d
 #ifdef CONFIG_LIVEPATCH_64
 static inline void klp_init_thread_info(struct task_struct *p)
 {
